# -*- coding: utf-8 -*-

# Copyright (c) uib GmbH <info@uib.de>
# License: AGPL-3.0
"""
General classes used in the library.

As an example this contains classes for hosts, products, configurations.
"""

# pylint: disable=too-many-lines

from __future__ import annotations

from datetime import date, datetime
from functools import lru_cache
from inspect import getfullargspec
from typing import Any, Callable, Generator, Type, TypeVar

from opsicommon.exceptions import BackendBadValueError, BackendConfigurationError
from opsicommon.logging import get_logger
from opsicommon.types import (
	forceActionProgress,
	forceActionRequest,
	forceActionResult,
	forceArchitecture,
	forceAuditState,
	forceBool,
	forceBoolList,
	forceConfigId,
	forceFilename,
	forceFloat,
	forceGroupId,
	forceGroupType,
	forceHardwareAddress,
	forceHardwareDeviceId,
	forceHardwareVendorId,
	forceHostId,
	forceInstallationStatus,
	forceInt,
	forceIPAddress,
	forceLanguageCode,
	forceLicenseContractId,
	forceLicensePoolId,
	forceList,
	forceNetworkAddress,
	forceObjectId,
	forceOpsiHostKey,
	forceOpsiTimestamp,
	forcePackageVersion,
	forceProductId,
	forceProductIdList,
	forceProductPriority,
	forceProductPropertyId,
	forceProductTargetConfiguration,
	forceProductType,
	forceProductVersion,
	forceRequirementType,
	forceSoftwareLicenseId,
	forceUnicode,
	forceUnicodeList,
	forceUnicodeLower,
	forceUnsignedInt,
	forceUrl,
	forceUUIDString,
)
from opsicommon.utils import (
	combine_versions,
	from_json,
	generate_opsi_host_key,
	timestamp,
	to_json,
)

__all__ = (
	"AuditHardware",
	"AuditHardwareOnHost",
	"AuditSoftware",
	"AuditSoftwareOnClient",
	"AuditSoftwareToLicensePool",
	"BaseObject",
	"BoolConfig",
	"BoolProductProperty",
	"ConcurrentSoftwareLicense",
	"Config",
	"ConfigState",
	"Entity",
	"Group",
	"Host",
	"HostGroup",
	"LicenseContract",
	"LicenseOnClient",
	"LicensePool",
	"LocalbootProduct",
	"NetbootProduct",
	"OEMSoftwareLicense",
	"Object",
	"ObjectToGroup",
	"OpsiClient",
	"OpsiConfigserver",
	"OpsiDepotserver",
	"Product",
	"ProductDependency",
	"ProductGroup",
	"ProductOnClient",
	"ProductOnDepot",
	"ProductProperty",
	"ProductPropertyState",
	"Relationship",
	"RetailSoftwareLicense",
	"SoftwareLicense",
	"SoftwareLicenseToLicensePool",
	"UnicodeConfig",
	"UnicodeProductProperty",
	"VolumeSoftwareLicense",
	"decode_ident",
	"get_backend_method_prefix",
	"get_foreign_id_attributes",
	"get_ident_attributes",
	"get_possible_class_attributes",
	"mandatory_constructor_args",
	"objects_differ",
	"OBJECT_CLASSES",
)


logger = get_logger("opsicommon.general")


BaseObjectT = TypeVar('BaseObjectT', bound='BaseObject')


class classproperty:  # pylint: disable=invalid-name,too-few-public-methods
	def __init__(self, fget: Callable) -> None:
		self.fget = fget

	def __get__(self, owner_self: Any, owner_cls: Any) -> Any:  # pylint: disable=unused-argument
		return self.fget(owner_cls)


class BaseObject:
	copy_from_hash = False
	sub_classes: dict[str, type] = {}
	ident_separator = ";"
	foreign_id_attributes: list[str] = []
	backend_method_prefix = ""
	_is_generated_default = False

	@classproperty
	def subClasses(cls) -> dict[str, type]:  # pylint: disable=invalid-name,no-self-argument
		return cls.sub_classes

	@classproperty
	def identSeparator(cls) -> str:  # pylint: disable=invalid-name,no-self-argument
		return cls.ident_separator

	@classproperty
	def foreignIdAttributes(cls) -> list[str]:  # pylint: disable=invalid-name,no-self-argument
		return cls.foreign_id_attributes

	@classproperty
	def backendMethodPrefix(cls) -> str:  # pylint: disable=invalid-name,no-self-argument
		return cls.backend_method_prefix

	def getBackendMethodPrefix(self) -> str:  # pylint: disable=invalid-name
		return self.backend_method_prefix

	def getForeignIdAttributes(self) -> list[str]:  # pylint: disable=invalid-name
		return self.foreign_id_attributes

	def getIdentAttributes(self) -> tuple[str, ...]:  # pylint: disable=invalid-name
		return get_ident_attributes(self.__class__)  # type: ignore[arg-type]

	def getIdent(self, returnType: str = "unicode") -> list[str] | tuple[str, ...] | dict[str, str] | str:  # pylint: disable=invalid-name
		returnType = forceUnicodeLower(returnType)
		ident_attributes = self.getIdentAttributes()

		def get_ident_value(attribute: str) -> str:
			try:
				value = getattr(self, attribute)
				if value is None:
					value = ""

				return value
			except AttributeError:
				return ""

		ident_values = [forceUnicode(get_ident_value(attribute)) for attribute in ident_attributes]

		if returnType == "list":
			return ident_values
		if returnType == "tuple":
			return tuple(ident_values)
		if returnType in ("dict", "hash"):
			return dict(zip(ident_attributes, ident_values))
		return self.ident_separator.join(ident_values)

	def setDefaults(self) -> None:  # pylint: disable=invalid-name
		pass

	def emptyValues(self, keepAttributes: list[str] | None = None) -> None:  # pylint: disable=invalid-name
		keep_attributes = set(forceUnicodeList(keepAttributes or []))
		for attribute in self.getIdentAttributes():
			keep_attributes.add(attribute)
		keep_attributes.add("type")

		for attribute in self.__dict__:
			if attribute not in keep_attributes:
				self.__dict__[attribute] = None

	def update(self, updateObject: "BaseObject", updateWithNoneValues: bool = True) -> None:  # pylint: disable=invalid-name
		if not issubclass(updateObject.__class__, self.__class__):
			raise TypeError(f"Cannot update instance of {self.__class__.__name__} with instance of {updateObject.__class__.__name__}")
		object_hash = updateObject.toHash()

		try:
			del object_hash["type"]
		except KeyError:
			# No key "type", everything fine.
			pass

		if not updateWithNoneValues:
			to_delete = set(key for (key, value) in object_hash.items() if value is None)

			for key in to_delete:
				del object_hash[key]

		self.__dict__.update(object_hash)

	def getType(self) -> str:  # pylint: disable=invalid-name
		return self.__class__.__name__

	def setGeneratedDefault(self, flag: bool = True) -> None:  # pylint: disable=invalid-name
		self._is_generated_default = forceBool(flag)

	def isGeneratedDefault(self) -> bool:  # pylint: disable=invalid-name
		return self._is_generated_default

	@classmethod
	def fromHash(cls: Type[BaseObjectT], _hash: dict[str, Any]) -> BaseObjectT:  # pylint: disable=invalid-name
		if cls.copy_from_hash:
			_hash = _hash.copy()
		_cls = cls
		try:
			_cls = get_object_type(_hash.pop("type"))  # type: ignore
		except KeyError:
			pass

		possible_attributes = get_possible_class_attributes(_cls)  # type: ignore
		decode_ident(_cls, _hash)
		kwargs = {attr: val for attr, val in _hash.items() if attr in possible_attributes}
		return _cls(**kwargs)

	@classmethod
	def from_json(cls, jsonString: str) -> Any:  # pylint: disable=invalid-name
		return from_json(jsonString, cls.__name__)

	def to_hash(self) -> dict[str, Any]:  # pylint: disable=invalid-name
		object_hash = dict(self.__dict__)
		object_hash["type"] = self.getType()
		return object_hash

	toHash = to_hash

	def to_json(self) -> str:
		return to_json(self)

	toJson = to_json

	def serialize(self) -> dict[str, Any]:
		_hash = {}
		for key, val in self.toHash().items():
			if isinstance(val, (datetime, date)):
				val = val.isoformat()
			_hash[key] = val
		_hash["ident"] = self.getIdent()
		return _hash

	def __eq__(self, other: object) -> bool:
		if not isinstance(other, self.__class__):
			return False
		if self.isGeneratedDefault() or other.isGeneratedDefault():
			return False
		return self.getIdent() == other.getIdent()

	def __hash__(self) -> int:
		def get_ident_value(attribute: str) -> str:
			try:
				value = getattr(self, attribute)
				if value is None:
					value = ""
				return value
			except AttributeError:
				return ""

		ident_values = tuple(get_ident_value(attribute) for attribute in self.getIdentAttributes())
		return hash(ident_values)

	def __ne__(self, other: object) -> bool:
		return not self.__eq__(other)

	def __str__(self) -> str:
		additional_attributes = []
		for attr in self.getIdentAttributes():
			try:
				value = getattr(self, attr)
				additional_attributes.append(f"{attr}='{value}'")
			except AttributeError:
				pass

		return f"<{self.getType()}({', '.join(additional_attributes)})>"

	def __repr__(self) -> str:
		return self.__str__()


@lru_cache()
def mandatory_constructor_args(_class: Type[BaseObject]) -> list[str]:
	cache_key = _class.__name__  # type: ignore[attr-defined]
	spec = getfullargspec(_class.__init__)  # type: ignore[misc]
	args = spec.args
	defaults = spec.defaults
	mandatory = None
	if defaults is None:
		mandatory = args[1:]
	else:
		last = len(defaults) * -1
		mandatory = args[1:][:last]
	logger.trace("mandatory_constructor_args for %s: %s", cache_key, mandatory)
	return mandatory


@lru_cache()
def get_ident_attributes(_class: Type[BaseObject]) -> tuple[str, ...]:
	ident_attributes = tuple(mandatory_constructor_args(_class))  # type: ignore[arg-type]
	if "hardwareClass" in ident_attributes:
		ident_attributes = tuple([a for a in ident_attributes if a != "hardwareClass"])  # pylint: disable=consider-using-generator
	return ident_attributes


@lru_cache()
def get_foreign_id_attributes(_class: Type[BaseObject]) -> Any:
	return _class.foreign_id_attributes


@lru_cache()
def get_possible_class_attributes(_class: Type[BaseObject]) -> set[str]:
	"""
	Returns the possible attributes of a class.
	"""
	attributes = getfullargspec(_class.__init__).args  # type: ignore[misc]
	for sub_class in _class.sub_classes.values():
		attributes.extend(getfullargspec(sub_class.__init__).args)  # type: ignore[misc]

	attributes_set = set(attributes)
	attributes_set.add("type")

	try:
		attributes_set.remove("self")
	except KeyError:
		pass

	return attributes_set


@lru_cache()
def get_backend_method_prefix(_class: Type[BaseObject]) -> Any:
	return _class.backend_method_prefix


def decode_ident(_class: Type[BaseObject], _hash: dict[str, Any]) -> dict[str, Any]:
	if "ident" not in _hash:
		return _hash

	ident = _hash.pop("ident")
	if not isinstance(ident, dict):
<<<<<<< HEAD
		ident_keys = mandatory_constructor_args(_class)
		ident_values = []
=======
		ident_keys = mandatory_constructor_args(_class)  # type: ignore[arg-type]
		ident_values = []  # pylint: disable=use-tuple-over-list
>>>>>>> 63602654
		if isinstance(ident, str):
			ident_values = ident.split(_class.ident_separator)
		elif isinstance(ident, (tuple, list)):
			ident_values = ident  # type: ignore[assignment]

		if len(ident_values) != len(ident_keys):
			raise ValueError(f"Ident {ident} does not match class '{_class}' constructor arguments {ident_keys}")
		ident = dict(zip(ident_keys, ident_values))

	_hash.update(ident)
	return _hash


def objects_differ(obj1: Any, obj2: Any, exclude_attributes: list[str] | None = None) -> bool:  # pylint: disable=too-many-return-statements,too-many-branches
	if exclude_attributes is None:
		exclude_attributes = []
	else:
		exclude_attributes = forceUnicodeList(exclude_attributes)

	if obj1 != obj2:
		return True

	obj2 = obj2.toHash()
	for (attribute, value1) in obj1.toHash().items():
		if attribute in exclude_attributes:
			continue

		value2 = obj2.get(attribute)

		if type(value1) is not type(value2):
			return True

		if isinstance(value1, dict):
			if len(value1) != len(value2):
				return True

			for (key, value) in value1.items():
				if value2.get(key) != value:
					return True
		elif isinstance(value1, list):
			if len(value1) != len(value2):
				return True

			for value in value1:
				if value not in value2:
					return True
		else:
			if value1 != value2:
				return True
	return False


class Entity(BaseObject):
	sub_classes: dict[str, type] = {}

	def setDefaults(self) -> None:
		BaseObject.setDefaults(self)

	def clone(self, identOnly: bool = False) -> Any:  # pylint: disable=invalid-name
		_hash = {}

		if identOnly:
			ident_attributes = self.getIdentAttributes()
			for (attribute, value) in self.toHash().items():
				if attribute != "type" and attribute not in ident_attributes:
					continue
				_hash[attribute] = value
		else:
			_hash = self.toHash()

		return self.fromHash(_hash)


BaseObject.sub_classes["Entity"] = Entity


class Relationship(BaseObject):
	sub_classes: dict[str, type] = {}

	def setDefaults(self) -> None:
		BaseObject.setDefaults(self)

	def clone(self, identOnly: bool = False) -> Any:  # pylint: disable=invalid-name
		_hash = {}
		if identOnly:
			ident_attributes = self.getIdentAttributes()
			for (attribute, value) in self.toHash().items():
				if attribute != "type" and attribute not in ident_attributes:
					continue
				_hash[attribute] = value
		else:
			_hash = self.toHash()
		return self.fromHash(_hash)

	def serialize(self) -> dict[str, Any]:
		_hash = super().serialize()
		_hash["type"] = self.getType()
		return _hash


BaseObject.sub_classes["Relationship"] = Relationship


class Object(Entity):
	sub_classes: dict[str, type] = {}
	foreign_id_attributes = Entity.foreign_id_attributes + ["objectId"]

	def __init__(
		self, id: str, description: str | None = None, notes: str | None = None  # pylint: disable=redefined-builtin,invalid-name
	) -> None:
		self.description: str | None = None
		self.notes: str | None = None
		self.setId(id)
		if description is not None:
			self.setDescription(description)
		if notes is not None:
			self.setNotes(notes)

	def setDefaults(self) -> None:
		Entity.setDefaults(self)
		if self.description is None:
			self.setDescription("")
		if self.notes is None:
			self.setNotes("")

	def getId(self) -> str:  # pylint: disable=invalid-name
		return self.id

	def setId(self, id: str) -> None:  # pylint: disable=redefined-builtin,invalid-name
		self.id = forceObjectId(id)  # pylint: disable=invalid-name

	def getDescription(self) -> str | None:  # pylint: disable=invalid-name
		return self.description

	def setDescription(self, description: str) -> None:  # pylint: disable=invalid-name
		self.description = forceUnicode(description)

	def getNotes(self) -> str | None:  # pylint: disable=invalid-name
		return self.notes

	def setNotes(self, notes: str) -> None:  # pylint: disable=invalid-name
		self.notes = forceUnicode(notes)


Entity.sub_classes["Object"] = Object


class Host(Object):
	sub_classes: dict[str, type] = {}
	foreign_id_attributes = Object.foreign_id_attributes + ["hostId"]
	backend_method_prefix = "host"

	def __init__(  # pylint: disable=too-many-arguments
		self,
		id: str,  # pylint: disable=redefined-builtin
		description: str | None = None,
		notes: str | None = None,
		hardwareAddress: str | None = None,
		ipAddress: str | None = None,
		inventoryNumber: str | None = None,
		systemUUID: str | None = None
	) -> None:
		Object.__init__(self, id, description, notes)
		self.hardwareAddress: str | None = None  # pylint: disable=invalid-name
		self.ipAddress: str | None = None  # pylint: disable=invalid-name
		self.inventoryNumber: str | None = None  # pylint: disable=invalid-name
		self.systemUUID: str | None = None  # pylint: disable=invalid-name
		self.setId(id)

		if hardwareAddress is not None:
			self.setHardwareAddress(hardwareAddress)
		if ipAddress is not None:
			self.setIpAddress(ipAddress)
		if inventoryNumber is not None:
			self.setInventoryNumber(inventoryNumber)
		if systemUUID is not None:
			self.setSystemUUID(systemUUID)

	def setDefaults(self) -> None:
		Object.setDefaults(self)
		if self.inventoryNumber is None:
			self.setInventoryNumber("")

	def setId(self, id: str) -> None:  # pylint: disable=redefined-builtin
		self.id = forceHostId(id)

	def getHardwareAddress(self) -> str | None:  # pylint: disable=invalid-name
		return self.hardwareAddress

	def setHardwareAddress(self, hardwareAddress: str) -> None:  # pylint: disable=invalid-name
		self.hardwareAddress = forceHardwareAddress(forceList(hardwareAddress)[0])

	def getIpAddress(self) -> str | None:  # pylint: disable=invalid-name
		return self.ipAddress

	def setIpAddress(self, ipAddress: str) -> None:  # pylint: disable=invalid-name
		try:
			self.ipAddress = forceIPAddress(ipAddress)
		except ValueError as err:
			logger.error("Failed to set ip address '%s' for host %s: %s", ipAddress, self.id, err)
			self.ipAddress = None

	def getInventoryNumber(self) -> str | None:  # pylint: disable=invalid-name
		return self.inventoryNumber

	def setInventoryNumber(self, inventoryNumber: str) -> None:  # pylint: disable=invalid-name
		self.inventoryNumber = forceUnicode(inventoryNumber)

	def getSystemUUID(self) -> str | None:  # pylint: disable=invalid-name
		return self.systemUUID

	def setSystemUUID(self, systemUUID: str) -> None:  # pylint: disable=invalid-name
		self.systemUUID = forceUUIDString(systemUUID) if systemUUID else ""


Object.sub_classes["Host"] = Host


class OpsiClient(Host):
	sub_classes: dict[str, type] = {}
	foreign_id_attributes = Host.foreign_id_attributes + ["clientId"]

	def __init__(  # pylint: disable=too-many-arguments
		self,
		id: str,  # pylint: disable=redefined-builtin
		opsiHostKey: str | None = None,
		description: str | None = None,
		notes: str | None = None,
		hardwareAddress: str | None = None,
		ipAddress: str | None = None,
		inventoryNumber: str | None = None,
		oneTimePassword: str | None = None,
		created: str | None = None,
		lastSeen: str | None = None,
		systemUUID: str | None = None
	) -> None:

		Host.__init__(self, id, description, notes, hardwareAddress, ipAddress, inventoryNumber, systemUUID)
		self.opsiHostKey: str | None = None  # pylint: disable=invalid-name
		self.created: str | None = None  # pylint: disable=invalid-name
		self.lastSeen: str | None = None  # pylint: disable=invalid-name
		self.oneTimePassword: str | None = None  # pylint: disable=invalid-name

		if opsiHostKey is not None:
			self.setOpsiHostKey(opsiHostKey)
		if created is not None:
			self.setCreated(created)
		if lastSeen is not None:
			self.setLastSeen(lastSeen)
		if oneTimePassword is not None:
			self.setOneTimePassword(oneTimePassword)

	def setDefaults(self) -> None:
		Host.setDefaults(self)
		if self.opsiHostKey is None:
			self.setOpsiHostKey(generate_opsi_host_key())
		if self.created is None:
			self.setCreated(timestamp())
		if self.lastSeen is None:
			self.setLastSeen(timestamp())

	def getLastSeen(self) -> str | None:  # pylint: disable=invalid-name
		return self.lastSeen

	def setLastSeen(self, lastSeen: str) -> None:  # pylint: disable=invalid-name
		self.lastSeen = forceOpsiTimestamp(lastSeen)

	def getCreated(self) -> str | None:  # pylint: disable=invalid-name
		return self.created

	def setCreated(self, created: str) -> None:  # pylint: disable=invalid-name
		self.created = forceOpsiTimestamp(created)

	def getOpsiHostKey(self) -> str | None:  # pylint: disable=invalid-name
		return self.opsiHostKey

	def setOpsiHostKey(self, opsiHostKey: str) -> None:  # pylint: disable=invalid-name
		self.opsiHostKey = forceOpsiHostKey(opsiHostKey)

	def getOneTimePassword(self) -> str | None:  # pylint: disable=invalid-name
		return self.oneTimePassword

	def setOneTimePassword(self, oneTimePassword: str) -> None:  # pylint: disable=invalid-name
		self.oneTimePassword = forceUnicode(oneTimePassword)


Host.sub_classes["OpsiClient"] = OpsiClient


class OpsiDepotserver(Host):  # pylint: disable=too-many-instance-attributes,too-many-public-methods
	sub_classes: dict[str, type] = {}
	foreign_id_attributes = Host.foreign_id_attributes + ["depotId"]

	def __init__(  # pylint: disable=too-many-arguments,too-many-locals
		self,
		id: str,  # pylint: disable=redefined-builtin
		opsiHostKey: str | None = None,
		depotLocalUrl: str | None = None,
		depotRemoteUrl: str | None = None,
		depotWebdavUrl: str | None = None,
		repositoryLocalUrl: str | None = None,
		repositoryRemoteUrl: str | None = None,
		description: str | None = None,
		notes: str | None = None,
		hardwareAddress: str | None = None,
		ipAddress: str | None = None,
		inventoryNumber: str | None = None,
		networkAddress: str | None = None,
		maxBandwidth: int | None = None,
		isMasterDepot: bool | None = None,
		masterDepotId: str | None = None,
		workbenchLocalUrl: str | None = None,
		workbenchRemoteUrl: str | None = None,
		systemUUID: str | None = None
	) -> None:

		Host.__init__(self, id, description, notes, hardwareAddress, ipAddress, inventoryNumber, systemUUID)

		self.opsiHostKey: str | None = None  # pylint: disable=invalid-name
		self.depotLocalUrl: str | None = None  # pylint: disable=invalid-name
		self.depotRemoteUrl: str | None = None  # pylint: disable=invalid-name
		self.depotWebdavUrl: str | None = None  # pylint: disable=invalid-name
		self.repositoryLocalUrl: str | None = None  # pylint: disable=invalid-name
		self.repositoryRemoteUrl: str | None = None  # pylint: disable=invalid-name
		self.networkAddress: str | None = None  # pylint: disable=invalid-name
		self.maxBandwidth: int | None = None  # pylint: disable=invalid-name
		self.isMasterDepot: bool | None = None  # pylint: disable=invalid-name
		self.masterDepotId: str | None = None  # pylint: disable=invalid-name
		self.workbenchLocalUrl: str | None = None  # pylint: disable=invalid-name
		self.workbenchRemoteUrl: str | None = None  # pylint: disable=invalid-name

		if opsiHostKey is not None:
			self.setOpsiHostKey(opsiHostKey)
		if depotLocalUrl is not None:
			self.setDepotLocalUrl(depotLocalUrl)
		if depotRemoteUrl is not None:
			self.setDepotRemoteUrl(depotRemoteUrl)
		if depotWebdavUrl is not None:
			self.setDepotWebdavUrl(depotWebdavUrl)
		if repositoryLocalUrl is not None:
			self.setRepositoryLocalUrl(repositoryLocalUrl)
		if repositoryRemoteUrl is not None:
			self.setRepositoryRemoteUrl(repositoryRemoteUrl)
		if networkAddress is not None:
			self.setNetworkAddress(networkAddress)
		if maxBandwidth is not None:
			self.setMaxBandwidth(maxBandwidth)
		if isMasterDepot is not None:
			self.setIsMasterDepot(isMasterDepot)
		if masterDepotId is not None:
			self.setMasterDepotId(masterDepotId)
		if workbenchLocalUrl is not None:
			self.setWorkbenchLocalUrl(workbenchLocalUrl)
		if workbenchRemoteUrl is not None:
			self.setWorkbenchRemoteUrl(workbenchRemoteUrl)

	def setDefaults(self) -> None:
		Host.setDefaults(self)
		if self.opsiHostKey is None:
			self.setOpsiHostKey(generate_opsi_host_key())
		if self.isMasterDepot is None:
			self.setIsMasterDepot(True)

	def getOpsiHostKey(self) -> str | None:  # pylint: disable=invalid-name
		return self.opsiHostKey

	def setOpsiHostKey(self, opsiHostKey: str) -> None:  # pylint: disable=invalid-name
		self.opsiHostKey = forceOpsiHostKey(opsiHostKey)

	def getDepotLocalUrl(self) -> str | None:  # pylint: disable=invalid-name
		return self.depotLocalUrl

	def setDepotLocalUrl(self, depotLocalUrl: str) -> None:  # pylint: disable=invalid-name
		self.depotLocalUrl = forceUrl(depotLocalUrl)

	def getDepotRemoteUrl(self) -> str | None:  # pylint: disable=invalid-name
		return self.depotRemoteUrl

	def setDepotWebdavUrl(self, depotWebdavUrl: str) -> None:  # pylint: disable=invalid-name
		self.depotWebdavUrl = forceUrl(depotWebdavUrl)

	def getDepotWebdavUrl(self) -> str | None:  # pylint: disable=invalid-name
		return self.depotWebdavUrl

	def setDepotRemoteUrl(self, depotRemoteUrl: str) -> None:  # pylint: disable=invalid-name
		self.depotRemoteUrl = forceUrl(depotRemoteUrl)

	def getRepositoryLocalUrl(self) -> str | None:  # pylint: disable=invalid-name
		return self.repositoryLocalUrl

	def setRepositoryLocalUrl(self, repositoryLocalUrl: str) -> None:  # pylint: disable=invalid-name
		self.repositoryLocalUrl = forceUrl(repositoryLocalUrl)

	def getRepositoryRemoteUrl(self) -> str | None:  # pylint: disable=invalid-name
		return self.repositoryRemoteUrl

	def setRepositoryRemoteUrl(self, repositoryRemoteUrl: str) -> None:  # pylint: disable=invalid-name
		self.repositoryRemoteUrl = forceUrl(repositoryRemoteUrl)

	def getNetworkAddress(self) -> str | None:  # pylint: disable=invalid-name
		return self.networkAddress

	def setNetworkAddress(self, networkAddress: str) -> None:  # pylint: disable=invalid-name
		try:
			self.networkAddress = forceNetworkAddress(networkAddress)
		except ValueError as err:
			logger.error("Failed to set network address '%s' for depot %s: %s", networkAddress, self.id, err)
			self.networkAddress = None

	def getMaxBandwidth(self) -> int | None:  # pylint: disable=invalid-name
		return self.maxBandwidth

	def setMaxBandwidth(self, maxBandwidth: int) -> None:  # pylint: disable=invalid-name
		self.maxBandwidth = forceInt(maxBandwidth)

	def setIsMasterDepot(self, isMasterDepot: bool) -> None:  # pylint: disable=invalid-name
		self.isMasterDepot = forceBool(isMasterDepot)

	def getIsMasterDepot(self) -> bool | None:  # pylint: disable=invalid-name
		return self.isMasterDepot

	def setMasterDepotId(self, masterDepotId: str) -> None:  # pylint: disable=invalid-name
		self.masterDepotId = forceHostId(masterDepotId)

	def getMasterDepotId(self) -> str | None:  # pylint: disable=invalid-name
		return self.masterDepotId

	def setWorkbenchLocalUrl(self, value: str) -> None:  # pylint: disable=invalid-name
		self.workbenchLocalUrl = forceUrl(value)

	def getWorkbenchLocalUrl(self) -> str | None:  # pylint: disable=invalid-name
		return self.workbenchLocalUrl

	def setWorkbenchRemoteUrl(self, value: str) -> None:  # pylint: disable=invalid-name
		self.workbenchRemoteUrl = forceUrl(value)

	def getWorkbenchRemoteUrl(self) -> str | None:  # pylint: disable=invalid-name
		return self.workbenchRemoteUrl

	def __str__(self) -> str:
		additional_infos = [f"id='{self.id}'"]
		if self.isMasterDepot:
			additional_infos.append(f"isMasterDepot={self.isMasterDepot}")
		if self.masterDepotId:
			additional_infos.append(f"masterDepotId='{self.masterDepotId}'")

		return f"<{self.getType()}({', '.join(additional_infos)})>"


Host.sub_classes["OpsiDepotserver"] = OpsiDepotserver


class OpsiConfigserver(OpsiDepotserver):
	sub_classes: dict[str, type] = {}
	foreign_id_attributes = OpsiDepotserver.foreign_id_attributes + ["serverId"]

	def __init__(  # pylint: disable=too-many-arguments,too-many-locals
		self,
		id: str,  # pylint: disable=redefined-builtin
		opsiHostKey: str | None = None,
		depotLocalUrl: str | None = None,
		depotRemoteUrl: str | None = None,
		depotWebdavUrl: str | None = None,
		repositoryLocalUrl: str | None = None,
		repositoryRemoteUrl: str | None = None,
		description: str | None = None,
		notes: str | None = None,
		hardwareAddress: str | None = None,
		ipAddress: str | None = None,
		inventoryNumber: str | None = None,
		networkAddress: str | None = None,
		maxBandwidth: int | None = None,
		isMasterDepot: bool | None = None,
		masterDepotId: str | None = None,
		workbenchLocalUrl: str | None = None,
		workbenchRemoteUrl: str | None = None,
		systemUUID: str | None = None
	) -> None:
		OpsiDepotserver.__init__(
			self,
			id,
			opsiHostKey,
			depotLocalUrl,
			depotRemoteUrl,
			depotWebdavUrl,
			repositoryLocalUrl,
			repositoryRemoteUrl,
			description,
			notes,
			hardwareAddress,
			ipAddress,
			inventoryNumber,
			networkAddress,
			maxBandwidth,
			isMasterDepot,
			masterDepotId,
			workbenchLocalUrl,
			workbenchRemoteUrl,
			systemUUID
		)

	def setDefaults(self) -> None:
		if self.isMasterDepot is None:
			self.setIsMasterDepot(True)
		OpsiDepotserver.setDefaults(self)


OpsiDepotserver.sub_classes["OpsiConfigserver"] = OpsiConfigserver
Host.sub_classes["OpsiConfigserver"] = OpsiConfigserver


class Config(Entity):
	sub_classes: dict[str, type] = {}
	foreign_id_attributes = Object.foreign_id_attributes + ["configId"]
	backend_method_prefix = "config"

	def __init__(  # pylint: disable=too-many-arguments
		self,
		id: str,  # pylint: disable=redefined-builtin,invalid-name
		description: str | None = None,
		possibleValues: list[Any] | None = None,  # pylint: disable=invalid-name
		defaultValues: list[Any] | None = None,  # pylint: disable=invalid-name
		editable: bool | None = None,
		multiValue: bool | None = None,  # pylint: disable=invalid-name
	) -> None:
		self.description: str | None = None
		self.possibleValues: list[Any] | None = None  # pylint: disable=invalid-name
		self.defaultValues: list[Any] | None = None  # pylint: disable=invalid-name
		self.editable: bool | None = None
		self.multiValue: bool | None = None  # pylint: disable=invalid-name

		self.setId(id)
		if description is not None:
			self.setDescription(description)
		if possibleValues is not None:
			self.setPossibleValues(possibleValues)
		if defaultValues is not None:
			self.setDefaultValues(defaultValues)
		if editable is not None:
			self.setEditable(editable)
		if multiValue is not None:
			self.setMultiValue(multiValue)

	def setDefaults(self) -> None:
		Entity.setDefaults(self)
		if self.editable is None:
			self.editable = True
		if self.multiValue is None:
			self.multiValue = False
		if self.possibleValues is None:
			self.possibleValues = []
		if self.defaultValues is None:
			self.defaultValues = []

	def getId(self) -> str:  # pylint: disable=invalid-name
		return self.id

	def setId(self, id: str) -> None:  # pylint: disable=redefined-builtin,invalid-name
		self.id = forceConfigId(id)  # pylint: disable=invalid-name

	def getDescription(self) -> str | None:  # pylint: disable=invalid-name
		return self.description

	def setDescription(self, description: str) -> None:  # pylint: disable=invalid-name
		self.description = forceUnicode(description)

	def _updateValues(self) -> None:  # pylint: disable=invalid-name
		if self.possibleValues is None:
			self.possibleValues = []

		if self.possibleValues and self.defaultValues:
			for default_value in self.defaultValues:
				if default_value not in self.possibleValues:
					self.defaultValues.remove(default_value)
		elif not self.possibleValues and self.defaultValues:
			self.possibleValues = self.defaultValues

		if self.defaultValues and len(self.defaultValues) > 1:
			self.multiValue = True

		if self.possibleValues is not None:
			self.possibleValues.sort()

		if self.defaultValues is not None:
			self.defaultValues.sort()

	def getPossibleValues(self) -> list[Any] | None:  # pylint: disable=invalid-name
		return self.possibleValues

	def setPossibleValues(self, possibleValues: list[Any]) -> None:  # pylint: disable=invalid-name
		self.possibleValues = list(set(forceList(possibleValues)))
		self._updateValues()

	def getDefaultValues(self) -> list[Any] | None:  # pylint: disable=invalid-name
		return self.defaultValues

	def setDefaultValues(self, defaultValues: list[Any]) -> None:  # pylint: disable=invalid-name
		self.defaultValues = list(set(forceList(defaultValues)))
		self._updateValues()

	def getEditable(self) -> bool | None:  # pylint: disable=invalid-name
		return self.editable

	def setEditable(self, editable: bool) -> None:  # pylint: disable=invalid-name
		self.editable = forceBool(editable)

	def getMultiValue(self) -> bool | None:  # pylint: disable=invalid-name
		return self.multiValue

	def setMultiValue(self, multiValue: bool) -> None:  # pylint: disable=invalid-name
		self.multiValue = forceBool(multiValue)
		if self.defaultValues is not None and len(self.defaultValues) > 1:
			self.multiValue = True

	def __str__(self) -> str:
		return (
			f"<{self.getType()}(id='{self.id}', description='{self.description}', "
			f"possibleValues={self.possibleValues}, defaultValues={self.defaultValues}, "
			f"editable={self.editable}, multiValue={self.multiValue})>"
		)


Entity.sub_classes["Config"] = Config


class UnicodeConfig(Config):
	sub_classes: dict[str, type] = {}

	def __init__(  # pylint: disable=too-many-arguments
		self,
		id: str,  # pylint: disable=redefined-builtin
		description: str = "",
		possibleValues: list[Any] | None = None,
		defaultValues: list[Any] | None = None,
		editable: bool | None = None,
		multiValue: bool | None = None,
	) -> None:

		Config.__init__(self, id, description, possibleValues, defaultValues, editable, multiValue)
		if possibleValues is not None:
			self.setPossibleValues(possibleValues)
		if defaultValues is not None:
			self.setDefaultValues(defaultValues)

	def setPossibleValues(self, possibleValues: list[Any]) -> None:
		Config.setPossibleValues(self, forceUnicodeList(possibleValues))

	def setDefaultValues(self, defaultValues: list[Any]) -> None:
		Config.setDefaultValues(self, forceUnicodeList(defaultValues))


Config.sub_classes["UnicodeConfig"] = UnicodeConfig


class BoolConfig(Config):
	sub_classes: dict[str, type] = {}

	def __init__(
		self, id: str, description: str | None = None, defaultValues: list[bool] | None = None  # pylint: disable=redefined-builtin
	) -> None:
		Config.__init__(self, id, description, [True, False], defaultValues, False, False)

	def setDefaults(self) -> None:
		if self.defaultValues is None:
			self.defaultValues = [False]
		Config.setDefaults(self)

	def setPossibleValues(self, possibleValues: list[bool]) -> None:  # pylint: disable=unused-argument
		Config.setPossibleValues(self, [True, False])

	def setDefaultValues(self, defaultValues: list[bool]) -> None:
		defaultValues = list(set(forceBoolList(defaultValues)))
		if len(defaultValues) > 1:
			raise BackendBadValueError(f"Bool config cannot have multiple default values: {defaultValues}")
		Config.setDefaultValues(self, defaultValues)

	def __str__(self) -> str:
		return f"<{self.getType()}(id='{self.id}', description='{self.description}', " f"defaultValues={self.defaultValues})>"


Config.sub_classes["BoolConfig"] = BoolConfig


class ConfigState(Relationship):
	sub_classes: dict[str, type] = {}
	backend_method_prefix = "configState"

	def __init__(self, configId: str, objectId: str, values: list[Any] | None = None) -> None:  # pylint: disable=invalid-name
		self.values: list[Any] | None = None
		self.setConfigId(configId)
		self.setObjectId(objectId)

		if values is not None:
			self.setValues(values)

	def setDefaults(self) -> None:
		Relationship.setDefaults(self)
		if self.values is None:
			self.setValues([])

	def getObjectId(self) -> str:  # pylint: disable=invalid-name
		return self.objectId

	def setObjectId(self, objectId: str) -> None:  # pylint: disable=invalid-name
		self.objectId = forceObjectId(objectId)  # pylint: disable=invalid-name

	def getConfigId(self) -> str:  # pylint: disable=invalid-name
		return self.configId

	def setConfigId(self, configId: str) -> None:  # pylint: disable=invalid-name
		self.configId = forceConfigId(configId)  # pylint: disable=invalid-name

	def getValues(self) -> list[Any] | None:  # pylint: disable=invalid-name
		return self.values

	def setValues(self, values: list[Any]) -> None:  # pylint: disable=invalid-name
		self.values = sorted(forceList(values), key=lambda x: (x is None, x))

	def __str__(self) -> str:
		return f"<{self.getType()}(configId='{self.configId}', objectId='{self.objectId}', values={self.values})>"


Relationship.sub_classes["ConfigState"] = ConfigState


class Product(Entity):  # pylint: disable=too-many-instance-attributes,too-many-public-methods
	sub_classes: dict[str, type] = {}
	foreign_id_attributes = Object.foreign_id_attributes + ["productId"]
	backend_method_prefix = "product"

	def __init__(  # pylint: disable=too-many-arguments,too-many-instance-attributes,too-many-public-methods,too-many-locals,too-many-branches
		self,
		id: str,  # pylint: disable=redefined-builtin,invalid-name
		productVersion: str,  # pylint: disable=invalid-name
		packageVersion: str,  # pylint: disable=invalid-name
		name: str | None = None,
		licenseRequired: bool | None = None,  # pylint: disable=invalid-name
		setupScript: str | None = None,  # pylint: disable=invalid-name
		uninstallScript: str | None = None,  # pylint: disable=invalid-name
		updateScript: str | None = None,  # pylint: disable=invalid-name
		alwaysScript: str | None = None,  # pylint: disable=invalid-name
		onceScript: str | None = None,  # pylint: disable=invalid-name
		customScript: str | None = None,  # pylint: disable=invalid-name
		userLoginScript: str | None = None,  # pylint: disable=invalid-name
		priority: int | None = None,  # pylint: disable=invalid-name
		description: str | None = None,
		advice: str | None = None,
		changelog: str | None = None,  # pylint: disable=invalid-name
		productClassIds: list[str] | None = None,  # pylint: disable=invalid-name
		windowsSoftwareIds: list[str] | None = None,  # pylint: disable=invalid-name
	):
		self.name: str | None = None
		self.licenseRequired: bool | None = None  # pylint: disable=invalid-name
		self.setupScript: str | None = None  # pylint: disable=invalid-name
		self.uninstallScript: str | None = None  # pylint: disable=invalid-name
		self.updateScript: str | None = None  # pylint: disable=invalid-name
		self.alwaysScript: str | None = None  # pylint: disable=invalid-name
		self.onceScript: str | None = None  # pylint: disable=invalid-name
		self.customScript: str | None = None  # pylint: disable=invalid-name
		self.userLoginScript: str | None = None  # pylint: disable=invalid-name
		self.priority: int | None = None
		self.description: str | None = None
		self.advice: str | None = None
		self.changelog: str | None = None
		self.productClassIds: list[str] | None = None  # pylint: disable=invalid-name
		self.windowsSoftwareIds: list[str] | None = None  # pylint: disable=invalid-name
		self.setId(id)
		self.setProductVersion(productVersion)
		self.setPackageVersion(packageVersion)

		if name is not None:
			self.setName(name)
		if licenseRequired is not None:
			self.setLicenseRequired(licenseRequired)
		if setupScript is not None:
			self.setSetupScript(setupScript)
		if uninstallScript is not None:
			self.setUninstallScript(uninstallScript)
		if updateScript is not None:
			self.setUpdateScript(updateScript)
		if alwaysScript is not None:
			self.setAlwaysScript(alwaysScript)
		if onceScript is not None:
			self.setOnceScript(onceScript)
		if customScript is not None:
			self.setCustomScript(customScript)
		if userLoginScript is not None:
			self.setUserLoginScript(userLoginScript)
		if priority is not None:
			self.setPriority(priority)
		if description is not None:
			self.setDescription(description)
		if advice is not None:
			self.setAdvice(advice)
		if changelog is not None:
			self.setChangelog(changelog)
		if productClassIds is not None:
			self.setProductClassIds(productClassIds)
		if windowsSoftwareIds is not None:
			self.setWindowsSoftwareIds(windowsSoftwareIds)

	def setDefaults(self) -> None:  # pylint: disable=too-many-branches
		Entity.setDefaults(self)
		if self.name is None:
			self.setName("")
		if self.licenseRequired is None:
			self.setLicenseRequired(False)
		if self.setupScript is None:
			self.setSetupScript("")
		if self.uninstallScript is None:
			self.setUninstallScript("")
		if self.updateScript is None:
			self.setUpdateScript("")
		if self.alwaysScript is None:
			self.setAlwaysScript("")
		if self.onceScript is None:
			self.setOnceScript("")
		if self.customScript is None:
			self.setCustomScript("")
		if self.userLoginScript is None:
			self.setUserLoginScript("")
		if self.priority is None:
			self.setPriority(0)
		if self.description is None:
			self.setDescription("")
		if self.advice is None:
			self.setAdvice("")
		if self.changelog is None:
			self.setChangelog("")
		if self.productClassIds is None:
			self.setProductClassIds([])
		if self.windowsSoftwareIds is None:
			self.setWindowsSoftwareIds([])

	def getId(self) -> str:  # pylint: disable=invalid-name
		return self.id

	def setId(self, id: str) -> None:  # pylint: disable=redefined-builtin,invalid-name
		self.id = forceProductId(id)  # pylint: disable=invalid-name

	def getProductVersion(self) -> str:  # pylint: disable=invalid-name
		return self.productVersion

	def setProductVersion(self, productVersion: str) -> None:  # pylint: disable=invalid-name
		self.productVersion = forceProductVersion(productVersion)  # pylint: disable=invalid-name

	def getPackageVersion(self) -> str:  # pylint: disable=invalid-name
		return self.packageVersion

	def setPackageVersion(self, packageVersion: str) -> None:  # pylint: disable=invalid-name
		self.packageVersion = forcePackageVersion(packageVersion)  # pylint: disable=invalid-name

	@property
	def version(self) -> str | None:
		return combine_versions(self)

	def getName(self) -> str | None:  # pylint: disable=invalid-name
		return self.name

	def setName(self, name: str) -> None:  # pylint: disable=invalid-name
		self.name = forceUnicode(name)

	def getLicenseRequired(self) -> bool | None:  # pylint: disable=invalid-name
		return self.licenseRequired

	def setLicenseRequired(self, licenseRequired: bool) -> None:  # pylint: disable=invalid-name
		self.licenseRequired = forceBool(licenseRequired)

	def getSetupScript(self) -> str | None:  # pylint: disable=invalid-name
		return self.setupScript

	def setSetupScript(self, setupScript: str) -> None:  # pylint: disable=invalid-name
		self.setupScript = forceFilename(setupScript)

	def getUninstallScript(self) -> str | None:  # pylint: disable=invalid-name
		return self.uninstallScript

	def setUninstallScript(self, uninstallScript: str) -> None:  # pylint: disable=invalid-name
		self.uninstallScript = forceFilename(uninstallScript)

	def getUpdateScript(self) -> str | None:  # pylint: disable=invalid-name
		return self.updateScript

	def setUpdateScript(self, updateScript: str) -> None:  # pylint: disable=invalid-name
		self.updateScript = forceFilename(updateScript)

	def getAlwaysScript(self) -> str | None:  # pylint: disable=invalid-name
		return self.alwaysScript

	def setAlwaysScript(self, alwaysScript: str) -> None:  # pylint: disable=invalid-name
		self.alwaysScript = forceFilename(alwaysScript)

	def getOnceScript(self) -> str | None:  # pylint: disable=invalid-name
		return self.onceScript

	def setOnceScript(self, onceScript: str) -> None:  # pylint: disable=invalid-name
		self.onceScript = forceFilename(onceScript)

	def getCustomScript(self) -> str | None:  # pylint: disable=invalid-name
		return self.customScript

	def setCustomScript(self, customScript: str) -> None:  # pylint: disable=invalid-name
		self.customScript = forceFilename(customScript)

	def getUserLoginScript(self) -> str | None:  # pylint: disable=invalid-name
		return self.userLoginScript

	def setUserLoginScript(self, userLoginScript: str) -> None:  # pylint: disable=invalid-name
		self.userLoginScript = forceFilename(userLoginScript)

	def getPriority(self) -> int | None:  # pylint: disable=invalid-name
		return self.priority

	def setPriority(self, priority: int) -> None:  # pylint: disable=invalid-name
		self.priority = forceProductPriority(priority)

	def getDescription(self) -> str | None:  # pylint: disable=invalid-name
		return self.description

	def setDescription(self, description: str) -> None:  # pylint: disable=invalid-name
		self.description = forceUnicode(description)

	def getAdvice(self) -> str | None:  # pylint: disable=invalid-name
		return self.advice

	def setAdvice(self, advice: str) -> None:  # pylint: disable=invalid-name
		self.advice = forceUnicode(advice)

	def getChangelog(self) -> str | None:  # pylint: disable=invalid-name
		return self.changelog

	def setChangelog(self, changelog: str) -> None:  # pylint: disable=invalid-name
		self.changelog = forceUnicode(changelog)

	def getProductClassIds(self) -> list[str] | None:  # pylint: disable=invalid-name
		return self.productClassIds

	def setProductClassIds(self, productClassIds: list[str]) -> None:  # pylint: disable=invalid-name
		self.productClassIds = forceUnicodeList(productClassIds)
		self.productClassIds.sort()

	def getWindowsSoftwareIds(self) -> list[str] | None:  # pylint: disable=invalid-name
		return self.windowsSoftwareIds

	def setWindowsSoftwareIds(self, windowsSoftwareIds: list[str]) -> None:  # pylint: disable=invalid-name
		self.windowsSoftwareIds = forceUnicodeList(windowsSoftwareIds)
		self.windowsSoftwareIds.sort()

	def __str__(self) -> str:
		return (
			f"<{self.getType()}(id='{self.id}', name='{self.name}', "
			f"productVersion='{self.productVersion}', packageVersion='{self.packageVersion}')>"
		)


Entity.sub_classes["Product"] = Product


class LocalbootProduct(Product):
	sub_classes: dict[str, type] = {}

	def __init__(  # pylint: disable=too-many-arguments,too-many-locals
		self,
		id: str,  # pylint: disable=redefined-builtin
		productVersion: str,
		packageVersion: str,
		name: str | None = None,
		licenseRequired: bool | None = None,
		setupScript: str | None = None,
		uninstallScript: str | None = None,
		updateScript: str | None = None,
		alwaysScript: str | None = None,
		onceScript: str | None = None,
		customScript: str | None = None,
		userLoginScript: str | None = None,
		priority: int | None = None,
		description: str | None = None,
		advice: str | None = None,
		changelog: str | None = None,
		productClassIds: list[str] | None = None,
		windowsSoftwareIds: list[str] | None = None,
	):

		Product.__init__(
			self,
			id,
			productVersion,
			packageVersion,
			name,
			licenseRequired,
			setupScript,
			uninstallScript,
			updateScript,
			alwaysScript,
			onceScript,
			customScript,
			userLoginScript,
			priority,
			description,
			advice,
			changelog,
			productClassIds,
			windowsSoftwareIds,
		)

	def setDefaults(self) -> None:
		Product.setDefaults(self)


Product.sub_classes["LocalbootProduct"] = LocalbootProduct


class NetbootProduct(Product):
	sub_classes: dict[str, type] = {}

	def __init__(  # pylint: disable=too-many-arguments,too-many-locals
		self,
		id: str,  # pylint: disable=redefined-builtin
		productVersion: str,
		packageVersion: str,
		name: str | None = None,
		licenseRequired: bool | None = None,
		setupScript: str | None = None,
		uninstallScript: str | None = None,
		updateScript: str | None = None,
		alwaysScript: str | None = None,
		onceScript: str | None = None,
		customScript: str | None = None,
		priority: int | None = None,
		description: str | None = None,
		advice: str | None = None,
		changelog: str | None = None,
		productClassIds: list[str] | None = None,
		windowsSoftwareIds: list[str] | None = None,
		pxeConfigTemplate: str = "",
	) -> None:

		Product.__init__(
			self,
			id,
			productVersion,
			packageVersion,
			name,
			licenseRequired,
			setupScript,
			uninstallScript,
			updateScript,
			alwaysScript,
			onceScript,
			customScript,
			None,
			priority,
			description,
			advice,
			changelog,
			productClassIds,
			windowsSoftwareIds,
		)
		self.pxeConfigTemplate: str | None = None  # pylint: disable=invalid-name
		self.setPxeConfigTemplate(pxeConfigTemplate)

	def setDefaults(self) -> None:
		Product.setDefaults(self)

	def getPxeConfigTemplate(self) -> str | None:  # pylint: disable=invalid-name
		return self.pxeConfigTemplate

	def setPxeConfigTemplate(self, pxeConfigTemplate: str) -> None:  # pylint: disable=invalid-name
		self.pxeConfigTemplate = None
		if pxeConfigTemplate:
			self.pxeConfigTemplate = forceFilename(pxeConfigTemplate)
		else:
			self.pxeConfigTemplate = None


Product.sub_classes["NetbootProduct"] = NetbootProduct


class ProductProperty(Entity):  # pylint: disable=too-many-instance-attributes,too-many-public-methods
	sub_classes: dict[str, type] = {}
	backend_method_prefix = "productProperty"

	def __init__(  # pylint: disable=too-many-arguments
		self,
		productId: str,  # pylint: disable=invalid-name
		productVersion: str,  # pylint: disable=invalid-name
		packageVersion: str,  # pylint: disable=invalid-name
		propertyId: str,  # pylint: disable=invalid-name
		description: str | None = None,
		possibleValues: list[Any] | None = None,  # pylint: disable=invalid-name
		defaultValues: list[Any] | None = None,  # pylint: disable=invalid-name
		editable: bool | None = None,
		multiValue: bool | None = None,  # pylint: disable=invalid-name
	):
		self.description: str | None = None
		self.possibleValues: list[Any] | None = None  # pylint: disable=invalid-name
		self.defaultValues: list[Any] | None = None  # pylint: disable=invalid-name
		self.editable: bool | None = None
		self.multiValue: bool | None = None  # pylint: disable=invalid-name
		self.setProductId(productId)
		self.setProductVersion(productVersion)
		self.setPackageVersion(packageVersion)
		self.setPropertyId(propertyId)

		if description is not None:
			self.setDescription(description)
		if possibleValues is not None:
			self.setPossibleValues(possibleValues)
		if defaultValues is not None:
			self.setDefaultValues(defaultValues)
		if editable is not None:
			self.setEditable(editable)
		if multiValue is not None:
			self.setMultiValue(multiValue)

	def setDefaults(self) -> None:
		Entity.setDefaults(self)
		if self.description is None:
			self.setDescription("")
		if self.possibleValues is None:
			self.setPossibleValues([])
		if self.defaultValues is None:
			self.setDefaultValues([])
		if self.editable is None:
			self.setEditable(True)
		if self.multiValue is None:
			self.setMultiValue(False)

	def getProductId(self) -> str:  # pylint: disable=invalid-name
		return self.productId

	def setProductId(self, productId: str) -> None:  # pylint: disable=invalid-name
		self.productId = forceProductId(productId)  # pylint: disable=invalid-name

	def getProductVersion(self) -> str:  # pylint: disable=invalid-name
		return self.productVersion

	def setProductVersion(self, productVersion: str) -> None:  # pylint: disable=invalid-name
		self.productVersion = forceProductVersion(productVersion)  # pylint: disable=invalid-name

	def getPackageVersion(self) -> str:  # pylint: disable=invalid-name
		return self.packageVersion

	def setPackageVersion(self, packageVersion: str) -> None:  # pylint: disable=invalid-name
		self.packageVersion = forcePackageVersion(packageVersion)  # pylint: disable=invalid-name

	def getPropertyId(self) -> str:  # pylint: disable=invalid-name
		return self.propertyId

	def setPropertyId(self, propertyId: str) -> None:  # pylint: disable=invalid-name
		self.propertyId = forceProductPropertyId(propertyId)  # pylint: disable=invalid-name

	def getDescription(self) -> str | None:  # pylint: disable=invalid-name
		return self.description

	def setDescription(self, description: str) -> None:  # pylint: disable=invalid-name
		self.description = forceUnicode(description)

	def _updateValues(self) -> None:  # pylint: disable=invalid-name
		if self.possibleValues is None:
			self.possibleValues = []

		if self.possibleValues and self.defaultValues:
			for default_value in self.defaultValues:
				if default_value not in self.possibleValues:
					self.defaultValues.remove(default_value)
		elif not self.possibleValues and self.defaultValues:
			self.possibleValues = self.defaultValues

		if self.defaultValues and len(self.defaultValues) > 1:
			self.multiValue = True
		if self.possibleValues is not None:
			self.possibleValues.sort()
		if self.defaultValues is not None:
			self.defaultValues.sort()

	def getPossibleValues(self) -> list[Any] | None:  # pylint: disable=invalid-name
		return self.possibleValues

	def setPossibleValues(self, possibleValues: list[Any]) -> None:  # pylint: disable=invalid-name
		self.possibleValues = list(set(forceList(possibleValues)))
		self._updateValues()

	def getDefaultValues(self) -> list[Any] | None:  # pylint: disable=invalid-name
		return self.defaultValues

	def setDefaultValues(self, defaultValues: list[Any]) -> None:  # pylint: disable=invalid-name
		self.defaultValues = list(set(forceList(defaultValues)))
		self._updateValues()

	def getEditable(self) -> bool | None:  # pylint: disable=invalid-name
		return self.editable

	def setEditable(self, editable: bool) -> None:  # pylint: disable=invalid-name
		self.editable = forceBool(editable)

	def getMultiValue(self) -> bool | None:  # pylint: disable=invalid-name
		return self.multiValue

	def setMultiValue(self, multiValue: bool) -> None:  # pylint: disable=invalid-name
		self.multiValue = forceBool(multiValue)
		if self.defaultValues is not None and len(self.defaultValues) > 1:
			self.multiValue = True

	def __str__(self) -> str:
		def getAttributes() -> Generator[str, None, None]:  # pylint: disable=invalid-name
			yield f"productId='{self.productId}'"
			yield f"productVersion='{self.productVersion}'"
			yield f"packageVersion='{self.packageVersion}'"
			yield f"propertyId='{self.propertyId}'"

			for attribute in ("description", "defaultValues", "possibleValues"):
				value = getattr(self, attribute, None)
				if value:
					yield f"{attribute}='{value}'"

			for attribute in ("editable", "multiValue"):
				value = getattr(self, attribute, None)
				if value is not None:
					yield f"{attribute}='{value}'"

		return f"<{self.__class__.__name__}({', '.join(getAttributes())})>"


Entity.sub_classes["ProductProperty"] = ProductProperty


class UnicodeProductProperty(ProductProperty):
	sub_classes: dict[str, type] = {}

	def __init__(  # pylint: disable=too-many-arguments
		self,
		productId: str,
		productVersion: str,
		packageVersion: str,
		propertyId: str,
		description: str | None = None,
		possibleValues: list[Any] | None = None,
		defaultValues: list[Any] | None = None,
		editable: bool | None = None,
		multiValue: bool | None = None,
	):

		ProductProperty.__init__(
			self, productId, productVersion, packageVersion, propertyId, description, possibleValues, defaultValues, editable, multiValue
		)

		self.possibleValues = None
		self.defaultValues = None
		if possibleValues is not None:
			self.setPossibleValues(possibleValues)
		if defaultValues is not None:
			self.setDefaultValues(defaultValues)

	def setPossibleValues(self, possibleValues: list[Any]) -> None:
		ProductProperty.setPossibleValues(self, forceUnicodeList(possibleValues))

	def setDefaultValues(self, defaultValues: list[Any]) -> None:
		ProductProperty.setDefaultValues(self, forceUnicodeList(defaultValues))


ProductProperty.sub_classes["UnicodeProductProperty"] = UnicodeProductProperty


class BoolProductProperty(ProductProperty):
	sub_classes: dict[str, type] = {}

	def __init__(  # pylint: disable=too-many-arguments
		self,
		productId: str,
		productVersion: str,
		packageVersion: str,
		propertyId: str,
		description: str | None = None,
		defaultValues: list[Any] | None = None,
	) -> None:

		ProductProperty.__init__(
			self, productId, productVersion, packageVersion, propertyId, description, [True, False], defaultValues, False, False
		)

		if self.defaultValues is not None and len(self.defaultValues) > 1:
			raise BackendBadValueError(f"Bool product property cannot have multiple default values: {self.defaultValues}")

	def setDefaults(self) -> None:
		if self.defaultValues is None:
			self.defaultValues = [False]
		ProductProperty.setDefaults(self)

	def setPossibleValues(self, possibleValues: list[Any]) -> None:  # pylint: disable=unused-argument
		ProductProperty.setPossibleValues(self, [True, False])

	def setDefaultValues(self, defaultValues: list[Any]) -> None:
		defaultValues = forceBoolList(defaultValues)
		if len(defaultValues) > 1:
			raise BackendBadValueError(f"Bool config cannot have multiple default values: {self.defaultValues}")
		ProductProperty.setDefaultValues(self, defaultValues)

	def setEditable(self, editable: bool) -> None:
		self.editable = False

	def __str__(self) -> str:
		def getAttributes() -> Generator[str, None, None]:  # pylint: disable=invalid-name
			yield f"productId='{self.productId}'"
			yield f"productVersion='{self.productVersion}'"
			yield f"packageVersion='{self.packageVersion}'"
			yield f"propertyId='{self.propertyId}'"

			for attribute in ("description", "defaultValues"):
				value = getattr(self, attribute, None)
				if value:
					yield f"{attribute}='{value}'"

		return f"<{self.__class__.__name__}({', '.join(getAttributes())})>"


ProductProperty.sub_classes["BoolProductProperty"] = BoolProductProperty


class ProductDependency(Relationship):  # pylint: disable=too-many-instance-attributes,too-many-public-methods
	sub_classes: dict[str, type] = {}
	backend_method_prefix = "productDependency"

	def __init__(  # pylint: disable=too-many-arguments
		self,
		productId: str,  # pylint: disable=invalid-name
		productVersion: str,  # pylint: disable=invalid-name
		packageVersion: str,  # pylint: disable=invalid-name
		productAction: str,  # pylint: disable=invalid-name
		requiredProductId: str,  # pylint: disable=invalid-name
		requiredProductVersion: str | None = None,  # pylint: disable=invalid-name
		requiredPackageVersion: str | None = None,  # pylint: disable=invalid-name
		requiredAction: str | None = None,  # pylint: disable=invalid-name
		requiredInstallationStatus: str | None = None,  # pylint: disable=invalid-name
		requirementType: str | None = None,  # pylint: disable=invalid-name
	):
		self.requiredProductVersion: str | None = None  # pylint: disable=invalid-name
		self.requiredPackageVersion: str | None = None  # pylint: disable=invalid-name
		self.requiredAction: str | None = None  # pylint: disable=invalid-name
		self.requiredInstallationStatus: str | None = None  # pylint: disable=invalid-name
		self.requirementType: str | None = None  # pylint: disable=invalid-name

		self.setProductId(productId)
		self.setProductVersion(productVersion)
		self.setPackageVersion(packageVersion)
		self.setProductAction(productAction)
		self.setRequiredProductId(requiredProductId)

		if requiredProductVersion is not None:
			self.setRequiredProductVersion(requiredProductVersion)
		if requiredPackageVersion is not None:
			self.setRequiredPackageVersion(requiredPackageVersion)
		if requiredAction is not None:
			self.setRequiredAction(requiredAction)
		if requiredInstallationStatus is not None:
			self.setRequiredInstallationStatus(requiredInstallationStatus)
		if requirementType is not None:
			self.setRequirementType(requirementType)

	def setDefaults(self) -> None:
		Relationship.setDefaults(self)

	def getProductId(self) -> str:  # pylint: disable=invalid-name
		return self.productId

	def setProductId(self, productId: str) -> None:  # pylint: disable=invalid-name
		self.productId = forceProductId(productId)  # pylint: disable=invalid-name

	def getProductVersion(self) -> str:  # pylint: disable=invalid-name
		return self.productVersion

	def setProductVersion(self, productVersion: str) -> None:  # pylint: disable=invalid-name
		self.productVersion = forceProductVersion(productVersion)  # pylint: disable=invalid-name

	def getPackageVersion(self) -> str:  # pylint: disable=invalid-name
		return self.packageVersion

	def setPackageVersion(self, packageVersion: str) -> None:  # pylint: disable=invalid-name
		self.packageVersion = forcePackageVersion(packageVersion)  # pylint: disable=invalid-name

	def getProductAction(self) -> str:  # pylint: disable=invalid-name
		return self.productAction

	def setProductAction(self, productAction: str) -> None:  # pylint: disable=invalid-name
		self.productAction = forceActionRequest(productAction)  # pylint: disable=invalid-name

	def getRequiredProductId(self) -> str | None:  # pylint: disable=invalid-name
		return self.requiredProductId

	def setRequiredProductId(self, requiredProductId: str) -> None:  # pylint: disable=invalid-name
		self.requiredProductId = forceProductId(requiredProductId)  # pylint: disable=invalid-name

	def getRequiredProductVersion(self) -> str | None:  # pylint: disable=invalid-name
		return self.requiredProductVersion

	def setRequiredProductVersion(self, requiredProductVersion: str) -> None:  # pylint: disable=invalid-name
		self.requiredProductVersion = forceProductVersion(requiredProductVersion)

	def getRequiredPackageVersion(self) -> str | None:  # pylint: disable=invalid-name
		return self.requiredPackageVersion

	def setRequiredPackageVersion(self, requiredPackageVersion: str) -> None:  # pylint: disable=invalid-name
		self.requiredPackageVersion = forcePackageVersion(requiredPackageVersion)

	def getRequiredAction(self) -> str | None:  # pylint: disable=invalid-name
		return self.requiredAction

	def setRequiredAction(self, requiredAction: str) -> None:  # pylint: disable=invalid-name
		self.requiredAction = forceActionRequest(requiredAction)

	def getRequiredInstallationStatus(self) -> str | None:  # pylint: disable=invalid-name
		return self.requiredInstallationStatus

	def setRequiredInstallationStatus(self, requiredInstallationStatus: str) -> None:  # pylint: disable=invalid-name
		self.requiredInstallationStatus = forceInstallationStatus(requiredInstallationStatus)

	def getRequirementType(self) -> str | None:  # pylint: disable=invalid-name
		return self.requirementType

	def setRequirementType(self, requirementType: str) -> None:  # pylint: disable=invalid-name
		self.requirementType = forceRequirementType(requirementType)

	def __str__(self) -> str:
		return (
			f"<{self.getType()}(productId='{self.productId}', productVersion='{self.productVersion}', "
			f"packageVersion='{self.packageVersion}', productAction='{self.productAction}', "
			f"requiredProductId='{self.requiredProductId}'>"
		)


Relationship.sub_classes["ProductDependency"] = ProductDependency


class ProductOnDepot(Relationship):
	sub_classes: dict[str, type] = {}
	backend_method_prefix = "productOnDepot"

	def __init__(  # pylint: disable=too-many-arguments
		self,
		productId: str,  # pylint: disable=invalid-name
		productType: str,  # pylint: disable=invalid-name
		productVersion: str,  # pylint: disable=invalid-name
		packageVersion: str,  # pylint: disable=invalid-name
		depotId: str,  # pylint: disable=invalid-name
		locked: bool | None = None,  # pylint: disable=invalid-name
	):
		self.locked: bool | None = None

		self.setProductId(productId)
		self.setProductType(productType)
		self.setProductVersion(productVersion)
		self.setPackageVersion(packageVersion)
		self.setDepotId(depotId)

		if locked is not None:
			self.setLocked(locked)

	def setDefaults(self) -> None:
		Relationship.setDefaults(self)
		if self.locked is None:
			self.setLocked(False)

	def getProductId(self) -> str:  # pylint: disable=invalid-name
		return self.productId

	def setProductId(self, productId: str) -> None:  # pylint: disable=invalid-name
		self.productId = forceProductId(productId)  # pylint: disable=invalid-name

	def getProductType(self) -> str | None:  # pylint: disable=invalid-name
		return self.productType

	def setProductType(self, productType: str) -> None:  # pylint: disable=invalid-name
		self.productType = forceProductType(productType)  # pylint: disable=invalid-name

	def getProductVersion(self) -> str | None:  # pylint: disable=invalid-name
		return self.productVersion

	def setProductVersion(self, productVersion: str) -> None:  # pylint: disable=invalid-name
		self.productVersion = forceProductVersion(productVersion)  # pylint: disable=invalid-name

	def getPackageVersion(self) -> str | None:  # pylint: disable=invalid-name
		return self.packageVersion

	def setPackageVersion(self, packageVersion: str) -> None:  # pylint: disable=invalid-name
		self.packageVersion = forcePackageVersion(packageVersion)  # pylint: disable=invalid-name

	@property
	def version(self) -> str:
		return combine_versions(self)

	def getDepotId(self) -> str:  # pylint: disable=invalid-name
		return self.depotId

	def setDepotId(self, depotId: str) -> None:  # pylint: disable=invalid-name
		self.depotId = forceHostId(depotId)  # pylint: disable=invalid-name

	def getLocked(self) -> bool | None:  # pylint: disable=invalid-name
		return self.locked

	def setLocked(self, locked: bool) -> None:  # pylint: disable=invalid-name
		self.locked = forceBool(locked)


Relationship.sub_classes["ProductOnDepot"] = ProductOnDepot


class ProductOnClient(Relationship):  # pylint: disable=too-many-instance-attributes,too-many-public-methods
	sub_classes: dict[str, type] = {}
	backend_method_prefix = "productOnClient"

	def __init__(  # pylint: disable=too-many-arguments
		self,
		productId: str,  # pylint: disable=invalid-name
		productType: str,  # pylint: disable=invalid-name
		clientId: str,  # pylint: disable=invalid-name
		targetConfiguration: str | None = None,  # pylint: disable=invalid-name
		installationStatus: str | None = None,  # pylint: disable=invalid-name
		actionRequest: str | None = None,  # pylint: disable=invalid-name
		lastAction: str | None = None,  # pylint: disable=invalid-name
		actionProgress: str | None = None,  # pylint: disable=invalid-name
		actionResult: str | None = None,  # pylint: disable=invalid-name
		productVersion: str | None = None,  # pylint: disable=invalid-name
		packageVersion: str | None = None,  # pylint: disable=invalid-name
		modificationTime: str | None = None,  # pylint: disable=invalid-name
		actionSequence: int | None = None,  # pylint: disable=invalid-name
	):
		self.targetConfiguration: str | None = None  # pylint: disable=invalid-name
		self.installationStatus: str | None = None  # pylint: disable=invalid-name
		self.actionRequest: str | None = None  # pylint: disable=invalid-name
		self.lastAction: str | None = None  # pylint: disable=invalid-name
		self.actionProgress: str | None = None  # pylint: disable=invalid-name
		self.actionResult: str | None = None  # pylint: disable=invalid-name
		self.productVersion: str | None = None  # pylint: disable=invalid-name
		self.packageVersion: str | None = None  # pylint: disable=invalid-name
		self.modificationTime: str | None = None  # pylint: disable=invalid-name
		self.actionSequence: int | None = -1  # pylint: disable=invalid-name

		self.setProductId(productId)
		self.setProductType(productType)
		self.setClientId(clientId)

		if targetConfiguration is not None:
			self.setTargetConfiguration(targetConfiguration)
		if installationStatus is not None:
			self.setInstallationStatus(installationStatus)
		if actionRequest is not None:
			self.setActionRequest(actionRequest)
		if lastAction is not None:
			self.setLastAction(lastAction)
		if actionProgress is not None:
			self.setActionProgress(actionProgress)
		if actionResult is not None:
			self.setActionResult(actionResult)
		if productVersion is not None:
			self.setProductVersion(productVersion)
		if packageVersion is not None:
			self.setPackageVersion(packageVersion)
		if modificationTime is not None:
			self.setModificationTime(modificationTime)
		if actionSequence is not None:
			self.setActionSequence(actionSequence)

	def setDefaults(self) -> None:
		Relationship.setDefaults(self)
		if self.installationStatus is None:
			self.setInstallationStatus("not_installed")
		if self.actionRequest is None:
			self.setActionRequest("none")
		if self.modificationTime is None:
			self.setModificationTime(timestamp())

	def getProductId(self) -> str:  # pylint: disable=invalid-name
		return self.productId

	def setProductId(self, productId: str) -> None:  # pylint: disable=invalid-name
		self.productId = forceProductId(productId)  # pylint: disable=invalid-name

	def getProductType(self) -> str | None:  # pylint: disable=invalid-name
		return self.productType

	def setProductType(self, productType: str) -> None:  # pylint: disable=invalid-name
		self.productType = forceProductType(productType)  # pylint: disable=invalid-name

	def getClientId(self) -> str:  # pylint: disable=invalid-name
		return self.clientId

	def setClientId(self, clientId: str) -> None:  # pylint: disable=invalid-name
		self.clientId = forceHostId(clientId)  # pylint: disable=invalid-name

	def getTargetConfiguration(self) -> str | None:  # pylint: disable=invalid-name
		return self.targetConfiguration

	def setTargetConfiguration(self, targetConfiguration: str) -> None:  # pylint: disable=invalid-name
		self.targetConfiguration = forceProductTargetConfiguration(targetConfiguration)

	def getInstallationStatus(self) -> str | None:  # pylint: disable=invalid-name
		return self.installationStatus

	def setInstallationStatus(self, installationStatus: str) -> None:  # pylint: disable=invalid-name
		self.installationStatus = forceInstallationStatus(installationStatus)

	def getActionRequest(self) -> str | None:  # pylint: disable=invalid-name
		return self.actionRequest

	def setActionRequest(self, actionRequest: str) -> None:  # pylint: disable=invalid-name
		self.actionRequest = forceActionRequest(actionRequest)

	def getActionProgress(self) -> str | None:  # pylint: disable=invalid-name
		return self.actionProgress

	def setActionProgress(self, actionProgress: str) -> None:  # pylint: disable=invalid-name
		actionProgress = forceActionProgress(actionProgress)
		if actionProgress and len(actionProgress) > 250:
			logger.warning("Data truncated for actionProgess")
			actionProgress = actionProgress[:250]
		self.actionProgress = forceActionProgress(actionProgress)

	def getLastAction(self) -> str | None:  # pylint: disable=invalid-name
		return self.lastAction

	def setLastAction(self, lastAction: str) -> None:  # pylint: disable=invalid-name
		self.lastAction = forceActionRequest(lastAction)

	def getActionResult(self) -> str | None:  # pylint: disable=invalid-name
		return self.actionResult

	def setActionResult(self, actionResult: str) -> None:  # pylint: disable=invalid-name
		self.actionResult = forceActionResult(actionResult)

	def getProductVersion(self) -> str | None:  # pylint: disable=invalid-name
		return self.productVersion

	def setProductVersion(self, productVersion: str) -> None:  # pylint: disable=invalid-name
		self.productVersion = forceProductVersion(productVersion)

	def getPackageVersion(self) -> str | None:  # pylint: disable=invalid-name
		return self.packageVersion

	def setPackageVersion(self, packageVersion: str) -> None:  # pylint: disable=invalid-name
		self.packageVersion = forcePackageVersion(packageVersion)

	@property
	def version(self) -> str:
		return combine_versions(self)

	def getModificationTime(self) -> str | None:  # pylint: disable=invalid-name
		return self.modificationTime

	def setModificationTime(self, modificationTime: str) -> None:  # pylint: disable=invalid-name
		self.modificationTime = forceOpsiTimestamp(modificationTime)

	def getActionSequence(self) -> int | None:  # pylint: disable=invalid-name
		return self.actionSequence

	def setActionSequence(self, actionSequence: int) -> None:  # pylint: disable=invalid-name
		self.actionSequence = forceInt(actionSequence)

	def __str__(self) -> str:
		return (
			f"<{self.getType()}(clientId='{self.clientId}', productId='{self.productId}', "
			f"installationStatus='{self.installationStatus}', actionRequest='{self.actionRequest}')>"
		)


Relationship.sub_classes["ProductOnClient"] = ProductOnClient


class ProductPropertyState(Relationship):
	sub_classes: dict[str, type] = {}
	backend_method_prefix = "productPropertyState"

	def __init__(
		self,
		productId: str,  # pylint: disable=invalid-name
		propertyId: str,  # pylint: disable=invalid-name
		objectId: str,  # pylint: disable=invalid-name
		values: list[Any] | None = None
	) -> None:
		self.values: list[Any] | None = None

		self.setProductId(productId)
		self.setPropertyId(propertyId)
		self.setObjectId(objectId)

		if values is not None:
			self.setValues(values)

	def setDefaults(self) -> None:
		Relationship.setDefaults(self)
		if self.values is None:
			self.setValues([])

	def getProductId(self) -> str:  # pylint: disable=invalid-name
		return self.productId

	def setProductId(self, productId: str) -> None:  # pylint: disable=invalid-name
		self.productId = forceProductId(productId)  # pylint: disable=invalid-name

	def getObjectId(self) -> str:  # pylint: disable=invalid-name
		return self.objectId

	def setObjectId(self, objectId: str) -> None:  # pylint: disable=invalid-name
		self.objectId = forceObjectId(objectId)  # pylint: disable=invalid-name

	def getPropertyId(self) -> str:  # pylint: disable=invalid-name
		return self.propertyId

	def setPropertyId(self, propertyId: str) -> None:  # pylint: disable=invalid-name
		self.propertyId = forceProductPropertyId(propertyId)  # pylint: disable=invalid-name

	def getValues(self) -> list[Any] | None:  # pylint: disable=invalid-name
		return self.values

	def setValues(self, values: list[Any]) -> None:  # pylint: disable=invalid-name
		self.values = forceList(values)
		self.values.sort()

	def __str__(self) -> str:
		def get_attributes() -> Generator[str, None, None]:
			yield f"productId='{self.productId}'"
			yield f"propertyId='{self.propertyId}'"
			yield f"objectId='{self.objectId}'"

			if self.values is not None:
				yield f"values={self.values}"

		return f"<{self.getType()}({', '.join(get_attributes())})>"


Relationship.sub_classes["ProductPropertyState"] = ProductPropertyState


class Group(Object):
	sub_classes: dict[str, type] = {}
	foreign_id_attributes = Object.foreign_id_attributes + ["groupId"]
	backend_method_prefix = "group"

	def __init__(
		self,
		id: str,  # pylint: disable=redefined-builtin
		description: str | None = None,
		notes: str | None = None,
		parentGroupId: str | None = None
	) -> None:
		Object.__init__(self, id, description, notes)
		self.parentGroupId: str | None = None  # pylint: disable=invalid-name

		self.setId(id)

		if parentGroupId is not None:
			self.setParentGroupId(parentGroupId)

	def setDefaults(self) -> None:
		Object.setDefaults(self)

	def getId(self) -> str:
		return self.id

	def setId(self, id: str) -> None:  # pylint: disable=redefined-builtin
		self.id = forceGroupId(id)

	def getParentGroupId(self) -> str | None:  # pylint: disable=invalid-name
		return self.parentGroupId

	def setParentGroupId(self, parentGroupId: str) -> None:  # pylint: disable=invalid-name
		self.parentGroupId = forceGroupId(parentGroupId)

	def __str__(self) -> str:
		return f"<{self.getType()}(id='{self.id}', parentGroupId='{self.parentGroupId}'>"


Object.sub_classes["Group"] = Group


class HostGroup(Group):
	sub_classes: dict[str, type] = {}

	def __init__(
		self,
		id: str,  # pylint: disable=redefined-builtin
		description: str | None = None,
		notes: str | None = None,
		parentGroupId: str | None = None
	) -> None:
		Group.__init__(self, id, description, notes, parentGroupId)

	def setDefaults(self) -> None:
		Group.setDefaults(self)


Group.sub_classes["HostGroup"] = HostGroup


class ProductGroup(Group):
	sub_classes: dict[str, type] = {}

	def __init__(
		self,
		id: str,  # pylint: disable=redefined-builtin
		description: str | None = None,
		notes: str | None = None,
		parentGroupId: str | None = None,
	) -> None:
		Group.__init__(self, id, description, notes, parentGroupId)

	def setDefaults(self) -> None:
		Group.setDefaults(self)


Group.sub_classes["ProductGroup"] = ProductGroup


class ObjectToGroup(Relationship):
	sub_classes: dict[str, type] = {}
	backend_method_prefix = "objectToGroup"

	def __init__(self, groupType: str, groupId: str, objectId: str) -> None:  # pylint: disable=invalid-name
		self.setGroupType(groupType)
		self.setGroupId(groupId)
		self.setObjectId(objectId)

	def setDefaults(self) -> None:
		Relationship.setDefaults(self)

	def getGroupType(self) -> str:  # pylint: disable=invalid-name
		return self.groupType

	def setGroupType(self, groupType: str) -> None:  # pylint: disable=invalid-name
		self.groupType = forceGroupType(groupType)  # pylint: disable=invalid-name

	def getGroupId(self) -> str:  # pylint: disable=invalid-name
		return self.groupId

	def setGroupId(self, groupId: str) -> None:  # pylint: disable=invalid-name
		self.groupId = forceGroupId(groupId)  # pylint: disable=invalid-name

	def getObjectId(self) -> str:  # pylint: disable=invalid-name
		return self.objectId

	def setObjectId(self, objectId: str) -> None:  # pylint: disable=invalid-name
		self.objectId = forceObjectId(objectId)  # pylint: disable=invalid-name


Relationship.sub_classes["ObjectToGroup"] = ObjectToGroup


class LicenseContract(Entity):
	sub_classes: dict[str, type] = {}
	foreign_id_attributes = Entity.foreign_id_attributes + ["licenseContractId"]
	backend_method_prefix = "licenseContract"

	def __init__(  # pylint: disable=too-many-arguments
		self,
		id: str,  # pylint: disable=redefined-builtin,invalid-name
		description: str | None = None,
		notes: str | None = None,
		partner: str | None = None,
		conclusionDate: str | None = None,  # pylint: disable=invalid-name
		notificationDate: str | None = None,  # pylint: disable=invalid-name
		expirationDate: str | None = None,  # pylint: disable=invalid-name
	):
		self.description: str | None = None
		self.notes: str | None = None
		self.partner: str | None = None
		self.conclusionDate: str | None = None  # pylint: disable=invalid-name
		self.notificationDate: str | None = None  # pylint: disable=invalid-name
		self.expirationDate: str | None = None  # pylint: disable=invalid-name
		self.setId(id)

		if description is not None:
			self.setDescription(description)
		if notes is not None:
			self.setNotes(notes)
		if partner is not None:
			self.setPartner(partner)
		if conclusionDate is not None:
			self.setConclusionDate(conclusionDate)
		if notificationDate is not None:
			self.setNotificationDate(notificationDate)
		if expirationDate is not None:
			self.setExpirationDate(expirationDate)

	def setDefaults(self) -> None:
		Entity.setDefaults(self)
		if self.description is None:
			self.setDescription("")
		if self.notes is None:
			self.setNotes("")
		if self.partner is None:
			self.setPartner("")
		if self.conclusionDate is None:
			self.setConclusionDate(timestamp())
		if self.notificationDate is None:
			self.setNotificationDate("0000-00-00 00:00:00")
		if self.expirationDate is None:
			self.setExpirationDate("0000-00-00 00:00:00")

	def getId(self) -> str:  # pylint: disable=invalid-name
		return self.id

	def setId(self, id: str) -> None:  # pylint: disable=redefined-builtin,invalid-name
		self.id = forceLicenseContractId(id)  # pylint: disable=invalid-name

	def getDescription(self) -> str | None:  # pylint: disable=invalid-name
		return self.description

	def setDescription(self, description: str) -> None:  # pylint: disable=invalid-name
		self.description = forceUnicode(description)

	def getNotes(self) -> str | None:  # pylint: disable=invalid-name
		return self.notes

	def setNotes(self, notes: str) -> None:  # pylint: disable=invalid-name
		self.notes = forceUnicode(notes)

	def getPartner(self) -> str | None:  # pylint: disable=invalid-name
		return self.partner

	def setPartner(self, partner: str) -> None:  # pylint: disable=invalid-name
		self.partner = forceUnicode(partner)

	def getConclusionDate(self) -> str | None:  # pylint: disable=invalid-name
		return self.conclusionDate

	def setConclusionDate(self, conclusionDate: str) -> None:  # pylint: disable=invalid-name
		self.conclusionDate = forceOpsiTimestamp(conclusionDate)

	def getNotificationDate(self) -> str | None:  # pylint: disable=invalid-name
		return self.notificationDate

	def setNotificationDate(self, notificationDate: str) -> None:  # pylint: disable=invalid-name
		self.notificationDate = forceOpsiTimestamp(notificationDate)

	def getExpirationDate(self) -> str | None:  # pylint: disable=invalid-name
		return self.expirationDate

	def setExpirationDate(self, expirationDate: str) -> None:  # pylint: disable=invalid-name
		self.expirationDate = forceOpsiTimestamp(expirationDate)

	def __str__(self) -> str:
		infos = [f"id='{self.id}'"]

		if self.description:
			infos.append(f"description='{self.description}'")
		if self.partner:
			infos.append(f"partner='{self.partner}'")
		if self.conclusionDate:
			infos.append(f"conclusionDate={self.conclusionDate}")
		if self.notificationDate:
			infos.append(f"notificationDate={self.notificationDate}")
		if self.expirationDate:
			infos.append(f"expirationDate={self.expirationDate}")

		return f"<{self.getType()}({', '.join(infos)})>"


Entity.sub_classes["LicenseContract"] = LicenseContract


class SoftwareLicense(Entity):
	sub_classes: dict[str, type] = {}
	foreign_id_attributes = Entity.foreign_id_attributes + ["softwareLicenseId"]
	backend_method_prefix = "softwareLicense"

	def __init__(  # pylint: disable=too-many-arguments
		self,
		id: str,  # pylint: disable=redefined-builtin,invalid-name
		licenseContractId: str,  # pylint: disable=invalid-name
		maxInstallations: int | None = None,  # pylint: disable=invalid-name
		boundToHost: str | None = None,  # pylint: disable=invalid-name
		expirationDate: str | None = None,  # pylint: disable=invalid-name
	):
		self.maxInstallations: int | None = None  # pylint: disable=invalid-name
		self.boundToHost: str | None = None  # pylint: disable=invalid-name
		self.expirationDate: str | None = None  # pylint: disable=invalid-name
		self.setId(id)
		self.setLicenseContractId(licenseContractId)

		if maxInstallations is not None:
			self.setMaxInstallations(maxInstallations)
		if boundToHost is not None:
			self.setBoundToHost(boundToHost)
		if expirationDate is not None:
			self.setExpirationDate(expirationDate)

	def setDefaults(self) -> None:
		Entity.setDefaults(self)
		if self.maxInstallations is None:
			self.setMaxInstallations(1)
		if self.expirationDate is None:
			self.setExpirationDate("0000-00-00 00:00:00")

	def getId(self) -> str:  # pylint: disable=invalid-name
		return self.id

	def setId(self, id: str) -> None:  # pylint: disable=redefined-builtin,invalid-name
		self.id = forceSoftwareLicenseId(id)  # pylint: disable=invalid-name

	def getLicenseContractId(self) -> str:  # pylint: disable=invalid-name
		return self.licenseContractId

	def setLicenseContractId(self, licenseContractId: str) -> None:  # pylint: disable=invalid-name
		self.licenseContractId = forceLicenseContractId(licenseContractId)  # pylint: disable=invalid-name

	def getMaxInstallations(self) -> int | None:  # pylint: disable=invalid-name
		return self.maxInstallations

	def setMaxInstallations(self, maxInstallations: int) -> None:  # pylint: disable=invalid-name
		self.maxInstallations = forceUnsignedInt(maxInstallations)

	def getBoundToHost(self) -> str | None:  # pylint: disable=invalid-name
		return self.boundToHost

	def setBoundToHost(self, boundToHost: str) -> None:  # pylint: disable=invalid-name
		self.boundToHost = forceHostId(boundToHost)

	def getExpirationDate(self) -> str | None:  # pylint: disable=invalid-name
		return self.expirationDate

	def setExpirationDate(self, expirationDate: str) -> None:  # pylint: disable=invalid-name
		self.expirationDate = forceOpsiTimestamp(expirationDate)

	def __str__(self) -> str:
		infos = [f"id='{self.id}'", f"licenseContractId='{self.licenseContractId}'"]
		if self.maxInstallations:
			infos.append(f"maxInstallations={self.maxInstallations}")
		if self.boundToHost:
			infos.append(f"boundToHost={self.boundToHost}")
		if self.expirationDate:
			infos.append(f"expirationDate={self.expirationDate}")

		return f"<{self.getType()}({', '.join(infos)})>"


Entity.sub_classes["LicenseContract"] = LicenseContract


class RetailSoftwareLicense(SoftwareLicense):
	sub_classes: dict[str, type] = {}

	def __init__(  # pylint: disable=too-many-arguments
		self,
		id: str,  # pylint: disable=redefined-builtin
		licenseContractId: str,
		maxInstallations: int | None = None,
		boundToHost: str | None = None,
		expirationDate: str | None = None,
	) -> None:

		SoftwareLicense.__init__(self, id, licenseContractId, maxInstallations, boundToHost, expirationDate)

	def setDefaults(self) -> None:
		SoftwareLicense.setDefaults(self)


SoftwareLicense.sub_classes["RetailSoftwareLicense"] = RetailSoftwareLicense


class OEMSoftwareLicense(SoftwareLicense):
	sub_classes: dict[str, type] = {}

	def __init__(  # pylint: disable=too-many-arguments
		self,
		id: str,  # pylint: disable=redefined-builtin
		licenseContractId: str,
		maxInstallations: int | None = None,  # pylint: disable=unused-argument
		boundToHost: str | None = None,
		expirationDate: str | None = None,
	) -> None:
		SoftwareLicense.__init__(self, id, licenseContractId, 1, boundToHost, expirationDate)

	def setDefaults(self) -> None:
		SoftwareLicense.setDefaults(self)

	def setMaxInstallations(self, maxInstallations: int) -> None:
		maxInstallations = forceUnsignedInt(maxInstallations)
		if maxInstallations > 1:
			raise BackendBadValueError("OEM software license max installations can only be set to 1")
		self.maxInstallations = maxInstallations

	def setBoundToHost(self, boundToHost: str) -> None:
		self.boundToHost = forceHostId(boundToHost)
		if not self.boundToHost:
			raise BackendBadValueError("OEM software license requires boundToHost value")


SoftwareLicense.sub_classes["OEMSoftwareLicense"] = OEMSoftwareLicense


class VolumeSoftwareLicense(SoftwareLicense):
	sub_classes: dict[str, type] = {}

	def __init__(  # pylint: disable=too-many-arguments
		self,
		id: str,  # pylint: disable=redefined-builtin
		licenseContractId: str,
		maxInstallations: int | None = None,
		boundToHost: str | None = None,
		expirationDate: str | None = None,
	) -> None:
		SoftwareLicense.__init__(self, id, licenseContractId, maxInstallations, boundToHost, expirationDate)

	def setDefaults(self) -> None:
		SoftwareLicense.setDefaults(self)
		if self.maxInstallations is None:
			self.setMaxInstallations(1)


SoftwareLicense.sub_classes["VolumeSoftwareLicense"] = VolumeSoftwareLicense


class ConcurrentSoftwareLicense(SoftwareLicense):
	sub_classes: dict[str, type] = {}

	def __init__(  # pylint: disable=too-many-arguments
		self,
		id: str,  # pylint: disable=redefined-builtin
		licenseContractId: str,
		maxInstallations: int | None = None,
		boundToHost: str | None = None,
		expirationDate: str | None = None,
	) -> None:
		SoftwareLicense.__init__(self, id, licenseContractId, maxInstallations, boundToHost, expirationDate)

	def setDefaults(self) -> None:
		SoftwareLicense.setDefaults(self)


SoftwareLicense.sub_classes["ConcurrentSoftwareLicense"] = ConcurrentSoftwareLicense


class LicensePool(Entity):
	sub_classes: dict[str, type] = {}
	foreign_id_attributes = Entity.foreign_id_attributes + ["licensePoolId"]
	backend_method_prefix = "licensePool"

	def __init__(self, id: str, description: str | None = None, productIds: list[str] | None = None):  # pylint: disable=redefined-builtin,invalid-name
		self.description: str | None = None
		self.productIds: list[str] | None = None  # pylint: disable=invalid-name
		self.setId(id)

		if description is not None:
			self.setDescription(description)
		if productIds is not None:
			self.setProductIds(productIds)

	def setDefaults(self) -> None:
		Entity.setDefaults(self)
		if self.description is None:
			self.setDescription("")
		if self.productIds is None:
			self.setProductIds([])

	def getId(self) -> str:  # pylint: disable=invalid-name
		return self.id

	def setId(self, id: str) -> None:  # pylint: disable=redefined-builtin,invalid-name
		self.id = forceLicensePoolId(id)  # pylint: disable=invalid-name

	def getDescription(self) -> str | None:  # pylint: disable=invalid-name
		return self.description

	def setDescription(self, description: str) -> None:  # pylint: disable=invalid-name
		self.description = forceUnicode(description)

	def getProductIds(self) -> list[str] | None:  # pylint: disable=invalid-name
		return self.productIds

	def setProductIds(self, productIds: list[str]) -> None:  # pylint: disable=invalid-name
		self.productIds = forceProductIdList(productIds)
		self.productIds.sort()

	def __str__(self) -> str:
		infos = [f"id='{self.id}'"]

		if self.description:
			infos.append(f"description='{self.description}'")
		if self.productIds:
			infos.append(f"productIds={self.productIds}")

		return f"<{self.getType()}({', '.join(infos)})>"


Entity.sub_classes["LicensePool"] = LicensePool


class AuditSoftwareToLicensePool(Relationship):
	sub_classes: dict[str, type] = {}
	backend_method_prefix = "auditSoftwareToLicensePool"

	def __init__(  # pylint: disable=too-many-arguments
		self, name: str, version: str, subVersion: str, language: str, architecture: str, licensePoolId: str  # pylint: disable=invalid-name
	) -> None:
		self.setName(name)
		self.setVersion(version)
		self.setSubVersion(subVersion)
		self.setLanguage(language)
		self.setArchitecture(architecture)
		self.setLicensePoolId(licensePoolId)

	def getLicensePoolId(self) -> str:  # pylint: disable=invalid-name
		return self.licensePoolId

	def setLicensePoolId(self, licensePoolId: str) -> None:  # pylint: disable=invalid-name
		self.licensePoolId = forceLicensePoolId(licensePoolId)  # pylint: disable=invalid-name

	def setName(self, name: str) -> None:  # pylint: disable=invalid-name
		self.name = forceUnicode(name)

	def getName(self) -> str:  # pylint: disable=invalid-name
		return self.name

	def setVersion(self, version: str) -> None:  # pylint: disable=invalid-name
		if not version:
			self.version = ""
		else:
			self.version = forceUnicodeLower(version)

	def getVersion(self) -> str:  # pylint: disable=invalid-name
		return self.version

	def setSubVersion(self, subVersion: str) -> None:  # pylint: disable=invalid-name
		if not subVersion:
			self.subVersion = ""  # pylint: disable=invalid-name
		else:
			self.subVersion = forceUnicodeLower(subVersion)

	def getSubVersion(self) -> str:  # pylint: disable=invalid-name
		return self.subVersion

	def setLanguage(self, language: str) -> None:  # pylint: disable=invalid-name
		if not language:
			self.language = ""
		else:
			self.language = forceLanguageCode(language)

	def getLanguage(self) -> str:  # pylint: disable=invalid-name
		return self.language

	def setArchitecture(self, architecture: str) -> None:  # pylint: disable=invalid-name
		if not architecture:
			self.architecture = ""
		else:
			self.architecture = forceArchitecture(architecture)

	def getArchitecture(self) -> str:  # pylint: disable=invalid-name
		return self.architecture

	def __str__(self) -> str:
		infos = [f"name={self.name}"]

		if self.version:
			infos.append(f"version='{self.version}'")
		if self.subVersion:
			infos.append(f"subVersion='{self.subVersion}'")
		if self.language:
			infos.append(f"language='{self.language}'")
		if self.architecture:
			infos.append(f"architecture='{self.architecture}'")
		if self.licensePoolId:
			infos.append(f"licensePoolId='{self.licensePoolId}'")

		return f"<{self.getType()}({', '.join(infos)})>"


Relationship.sub_classes["AuditSoftwareToLicensePool"] = AuditSoftwareToLicensePool


class SoftwareLicenseToLicensePool(Relationship):
	sub_classes: dict[str, type] = {}
	backend_method_prefix = "softwareLicenseToLicensePool"

	def __init__(self, softwareLicenseId: str, licensePoolId: str, licenseKey: str | None = None) -> None:  # pylint: disable=invalid-name
		self.licenseKey: str | None = None  # pylint: disable=invalid-name
		self.setSoftwareLicenseId(softwareLicenseId)
		self.setLicensePoolId(licensePoolId)

		if licenseKey is not None:
			self.setLicenseKey(licenseKey)

	def setDefaults(self) -> None:
		Relationship.setDefaults(self)

		if self.licenseKey is None:
			self.setLicenseKey("")

	def getSoftwareLicenseId(self) -> str:  # pylint: disable=invalid-name
		return self.softwareLicenseId

	def setSoftwareLicenseId(self, softwareLicenseId: str) -> None:  # pylint: disable=invalid-name
		self.softwareLicenseId = forceSoftwareLicenseId(softwareLicenseId)  # pylint: disable=invalid-name

	def getLicensePoolId(self) -> str:  # pylint: disable=invalid-name
		return self.licensePoolId

	def setLicensePoolId(self, licensePoolId: str) -> None:  # pylint: disable=invalid-name
		self.licensePoolId = forceLicensePoolId(licensePoolId)  # pylint: disable=invalid-name

	def getLicenseKey(self) -> str | None:  # pylint: disable=invalid-name
		return self.licenseKey

	def setLicenseKey(self, licenseKey: str) -> None:  # pylint: disable=invalid-name
		self.licenseKey = forceUnicode(licenseKey)


Relationship.sub_classes["SoftwareLicenseToLicensePool"] = SoftwareLicenseToLicensePool


class LicenseOnClient(Relationship):
	sub_classes: dict[str, type] = {}
	backend_method_prefix = "licenseOnClient"

	def __init__(  # pylint: disable=too-many-arguments
		self,
		softwareLicenseId: str,  # pylint: disable=invalid-name
		licensePoolId: str,  # pylint: disable=invalid-name
		clientId: str,  # pylint: disable=invalid-name
		licenseKey: str | None = None,  # pylint: disable=invalid-name
		notes: str | None = None,  # pylint: disable=invalid-name
	):
		self.licenseKey: str | None = None  # pylint: disable=invalid-name
		self.notes: str | None = None
		self.setSoftwareLicenseId(softwareLicenseId)
		self.setLicensePoolId(licensePoolId)
		self.setClientId(clientId)

		if licenseKey is not None:
			self.setLicenseKey(licenseKey)
		if notes is not None:
			self.setNotes(notes)

	def setDefaults(self) -> None:
		Relationship.setDefaults(self)

		if self.licenseKey is None:
			self.setLicenseKey("")
		if self.notes is None:
			self.setNotes("")

	def getSoftwareLicenseId(self) -> str:  # pylint: disable=invalid-name
		return self.softwareLicenseId

	def setSoftwareLicenseId(self, softwareLicenseId: str) -> None:  # pylint: disable=invalid-name
		self.softwareLicenseId = forceSoftwareLicenseId(softwareLicenseId)  # pylint: disable=invalid-name

	def getLicensePoolId(self) -> str:  # pylint: disable=invalid-name
		return self.licensePoolId

	def setLicensePoolId(self, licensePoolId: str) -> None:  # pylint: disable=invalid-name
		self.licensePoolId = forceLicensePoolId(licensePoolId)  # pylint: disable=invalid-name

	def getClientId(self) -> str:  # pylint: disable=invalid-name
		return self.clientId

	def setClientId(self, clientId: str) -> None:  # pylint: disable=invalid-name
		self.clientId = forceHostId(clientId)  # pylint: disable=invalid-name

	def getLicenseKey(self) -> str | None:  # pylint: disable=invalid-name
		return self.licenseKey

	def setLicenseKey(self, licenseKey: str) -> None:  # pylint: disable=invalid-name
		self.licenseKey = forceUnicode(licenseKey)

	def getNotes(self) -> str | None:  # pylint: disable=invalid-name
		return self.notes

	def setNotes(self, notes: str) -> None:  # pylint: disable=invalid-name
		self.notes = forceUnicode(notes)


Relationship.sub_classes["LicenseOnClient"] = LicenseOnClient


class AuditSoftware(Entity):  # pylint: disable=too-many-instance-attributes,too-many-public-methods
	sub_classes: dict[str, type] = {}
	foreign_id_attributes = Entity.foreign_id_attributes
	backend_method_prefix = "auditSoftware"

	def __init__(  # pylint: disable=too-many-arguments
		self,
		name: str,
		version: str,
		subVersion: str,  # pylint: disable=invalid-name
		language: str,
		architecture: str,  # pylint: disable=invalid-name
		windowsSoftwareId: str | None = None,  # pylint: disable=invalid-name
		windowsDisplayName: str | None = None,  # pylint: disable=invalid-name
		windowsDisplayVersion: str | None = None,  # pylint: disable=invalid-name
		installSize: int | None = None,  # pylint: disable=invalid-name
	):
		self.windowsSoftwareId: str | None = None  # pylint: disable=invalid-name
		self.windowsDisplayName: str | None = None  # pylint: disable=invalid-name
		self.windowsDisplayVersion: str | None = None  # pylint: disable=invalid-name
		self.installSize: int | None = None  # pylint: disable=invalid-name
		self.setName(name)
		self.setVersion(version)
		self.setSubVersion(subVersion)
		self.setLanguage(language)
		self.setArchitecture(architecture)

		if windowsSoftwareId is not None:
			self.setWindowsSoftwareId(windowsSoftwareId)
		if windowsDisplayName is not None:
			self.setWindowsDisplayName(windowsDisplayName)
		if windowsDisplayVersion is not None:
			self.setWindowsDisplayVersion(windowsDisplayVersion)
		if installSize is not None:
			self.setInstallSize(installSize)

	def setDefaults(self) -> None:
		Entity.setDefaults(self)
		if self.installSize is None:
			self.setInstallSize(0)

	def setName(self, name: str) -> None:  # pylint: disable=invalid-name
		self.name = forceUnicode(name)

	def getName(self) -> str:  # pylint: disable=invalid-name
		return self.name

	def setVersion(self, version: str) -> None:  # pylint: disable=invalid-name
		self.version = forceUnicodeLower(version)

	def getVersion(self) -> str:  # pylint: disable=invalid-name
		return self.version

	def setSubVersion(self, subVersion: str) -> None:  # pylint: disable=invalid-name
		self.subVersion = forceUnicodeLower(subVersion)  # pylint: disable=invalid-name

	def getSubVersion(self) -> str:  # pylint: disable=invalid-name
		return self.subVersion

	def setLanguage(self, language: str) -> None:  # pylint: disable=invalid-name
		if not language:
			self.language = ""
		else:
			self.language = forceLanguageCode(language)

	def getLanguage(self) -> str:  # pylint: disable=invalid-name
		return self.language

	def setArchitecture(self, architecture: str) -> None:  # pylint: disable=invalid-name
		if not architecture:
			self.architecture = ""
		else:
			self.architecture = forceArchitecture(architecture)

	def getArchitecture(self) -> str:  # pylint: disable=invalid-name
		return self.architecture

	def getWindowsSoftwareId(self) -> str | None:  # pylint: disable=invalid-name
		return self.windowsSoftwareId

	def setWindowsSoftwareId(self, windowsSoftwareId: str) -> None:  # pylint: disable=invalid-name
		self.windowsSoftwareId = forceUnicodeLower(windowsSoftwareId)

	def getWindowsDisplayName(self) -> str | None:  # pylint: disable=invalid-name
		return self.windowsDisplayName

	def setWindowsDisplayName(self, windowsDisplayName: str) -> None:  # pylint: disable=invalid-name
		self.windowsDisplayName = forceUnicode(windowsDisplayName)

	def getWindowsDisplayVersion(self) -> str | None:  # pylint: disable=invalid-name
		return self.windowsDisplayVersion

	def setWindowsDisplayVersion(self, windowsDisplayVersion: str) -> None:  # pylint: disable=invalid-name
		self.windowsDisplayVersion = forceUnicode(windowsDisplayVersion)

	def getInstallSize(self) -> int | None:  # pylint: disable=invalid-name
		return self.installSize

	def setInstallSize(self, installSize: int) -> None:  # pylint: disable=invalid-name
		self.installSize = forceInt(installSize)


Entity.sub_classes["AuditSoftware"] = AuditSoftware


class AuditSoftwareOnClient(Relationship):  # pylint: disable=too-many-instance-attributes,too-many-public-methods
	sub_classes: dict[str, type] = {}
	backend_method_prefix = "auditSoftwareOnClient"

	def __init__(  # pylint: disable=too-many-arguments
		self,
		name: str,
		version: str,
		subVersion: str,  # pylint: disable=invalid-name
		language: str,
		architecture: str,  # pylint: disable=invalid-name
		clientId: str,  # pylint: disable=invalid-name
		uninstallString: str | None = None,  # pylint: disable=invalid-name
		binaryName: str | None = None,  # pylint: disable=invalid-name
		firstseen: str | None = None,
		lastseen: str | None = None,
		state: int | None = None,  # pylint: disable=invalid-name
		usageFrequency: int | None = None,  # pylint: disable=invalid-name
		lastUsed: str | None = None,  # pylint: disable=invalid-name
		licenseKey: str | None = None,  # pylint: disable=invalid-name
	):
		self.uninstallString: str | None = None  # pylint: disable=invalid-name
		self.binaryName: str | None = None  # pylint: disable=invalid-name
		self.firstseen: str | None = None
		self.lastseen: str | None = None
		self.state: int | None = None
		self.usageFrequency: int | None = None  # pylint: disable=invalid-name
		self.lastUsed: str | None = None  # pylint: disable=invalid-name
		self.licenseKey: str | None = None  # pylint: disable=invalid-name
		self.setName(name)
		self.setVersion(version)
		self.setSubVersion(subVersion)
		self.setLanguage(language)
		self.setArchitecture(architecture)
		self.setClientId(clientId)

		if uninstallString is not None:
			self.setUninstallString(uninstallString)
		if binaryName is not None:
			self.setBinaryName(binaryName)
		if firstseen is not None:
			self.setFirstseen(firstseen)
		if lastseen is not None:
			self.setLastseen(lastseen)
		if state is not None:
			self.setState(state)
		if usageFrequency is not None:
			self.setUsageFrequency(usageFrequency)
		if lastUsed is not None:
			self.setLastUsed(lastUsed)
		if licenseKey is not None:
			self.setLicenseKey(licenseKey)

	def setDefaults(self) -> None:
		Relationship.setDefaults(self)

		if self.uninstallString is None:
			self.setUninstallString("")
		if self.binaryName is None:
			self.setBinaryName("")
		if self.firstseen is None:
			self.setFirstseen(timestamp())
		if self.lastseen is None:
			self.setLastseen(timestamp())
		if self.state is None:
			self.setState(1)
		if self.usageFrequency is None:
			self.setUsageFrequency(-1)
		if self.lastUsed is None:
			self.setLastUsed("0000-00-00 00:00:00")

	def setName(self, name: str) -> None:  # pylint: disable=invalid-name
		self.name = forceUnicode(name)

	def getName(self) -> str:  # pylint: disable=invalid-name
		return self.name

	def setVersion(self, version: str) -> None:  # pylint: disable=invalid-name
		self.version = forceUnicodeLower(version)

	def getVersion(self) -> str:  # pylint: disable=invalid-name
		return self.version

	def setSubVersion(self, subVersion: str) -> None:  # pylint: disable=invalid-name
		self.subVersion = forceUnicodeLower(subVersion)  # pylint: disable=invalid-name

	def getSubVersion(self) -> str:  # pylint: disable=invalid-name
		return self.subVersion

	def setLanguage(self, language: str) -> None:  # pylint: disable=invalid-name
		if not language:
			self.language = ""
		else:
			self.language = forceLanguageCode(language)

	def getLanguage(self) -> str:  # pylint: disable=invalid-name
		return self.language

	def setArchitecture(self, architecture: str) -> None:  # pylint: disable=invalid-name
		if not architecture:
			self.architecture = ""
		else:
			self.architecture = forceArchitecture(architecture)

	def getArchitecture(self) -> str:  # pylint: disable=invalid-name
		return self.architecture

	def getClientId(self) -> str:  # pylint: disable=invalid-name
		return self.clientId

	def setClientId(self, clientId: str) -> None:  # pylint: disable=invalid-name
		self.clientId = forceHostId(clientId)  # pylint: disable=invalid-name

	def getUninstallString(self) -> str | None:  # pylint: disable=invalid-name
		return self.uninstallString

	def setUninstallString(self, uninstallString: str) -> None:  # pylint: disable=invalid-name
		self.uninstallString = forceUnicode(uninstallString)

	def getBinaryName(self) -> str | None:  # pylint: disable=invalid-name
		return self.binaryName

	def setBinaryName(self, binaryName: str) -> None:  # pylint: disable=invalid-name
		self.binaryName = forceUnicode(binaryName)

	def getFirstseen(self) -> str | None:  # pylint: disable=invalid-name
		return self.firstseen

	def setFirstseen(self, firstseen: str) -> None:  # pylint: disable=invalid-name
		self.firstseen = forceOpsiTimestamp(firstseen)

	def getLastseen(self) -> str | None:  # pylint: disable=invalid-name
		return self.lastseen

	def setLastseen(self, lastseen: str) -> None:  # pylint: disable=invalid-name
		self.lastseen = forceOpsiTimestamp(lastseen)

	def getState(self) -> int | None:  # pylint: disable=invalid-name
		return self.state

	def setState(self, state: int) -> None:  # pylint: disable=invalid-name
		self.state = forceAuditState(state)

	def getUsageFrequency(self) -> int | None:  # pylint: disable=invalid-name
		return self.usageFrequency

	def setUsageFrequency(self, usageFrequency: int) -> None:  # pylint: disable=invalid-name
		self.usageFrequency = forceInt(usageFrequency)

	def getLastUsed(self) -> str | None:  # pylint: disable=invalid-name
		return self.lastUsed

	def setLastUsed(self, lastUsed: str) -> None:  # pylint: disable=invalid-name
		self.lastUsed = forceOpsiTimestamp(lastUsed)

	def getLicenseKey(self) -> str | None:  # pylint: disable=invalid-name
		return self.licenseKey

	def setLicenseKey(self, licenseKey: str) -> None:  # pylint: disable=invalid-name
		self.licenseKey = forceUnicode(licenseKey)


Relationship.sub_classes["AuditSoftwareOnClient"] = AuditSoftwareOnClient


class AuditHardware(Entity):
	sub_classes: dict[str, type] = {}
	foreign_id_attributes = Entity.foreign_id_attributes
	backend_method_prefix = "auditHardware"
	hardware_attributes: dict[str, dict[str, Any]] = {}

	def __init__(self, hardwareClass: str, **kwargs: Any) -> None:  # pylint: disable=too-many-branches,too-many-statements,invalid-name
		self.setHardwareClass(hardwareClass)
		attributes = self.hardware_attributes.get(hardwareClass, {})
		for attribute in attributes:
			if attribute not in kwargs:
				low_attr = attribute.lower()
				if low_attr in kwargs:
					kwargs[attribute] = kwargs[low_attr]
					del kwargs[low_attr]
				else:
					kwargs[attribute] = None

		if attributes:
			attribute_to_delete = set()
			for (attribute, value) in kwargs.items():
				attr_type = attributes.get(attribute)
				if not attr_type:
					attribute_to_delete.add(attribute)
					continue
				if value is None:
					continue

				if attr_type.startswith("varchar"):
					kwargs[attribute] = forceUnicode(value).strip()
					try:
						size = int(attr_type.split("(")[1].split(")")[0].strip())

						if len(kwargs[attribute]) > size:
							logger.warning(
								"Truncating value of attribute %s of hardware class %s to length %d", attribute, hardwareClass, size
							)
							kwargs[attribute] = kwargs[attribute][:size].strip()
					except (ValueError, IndexError):
						pass
				elif "int" in attr_type:
					try:
						kwargs[attribute] = forceInt(value)
					except Exception as err:  # pylint: disable=broad-except
						logger.trace(err)
						kwargs[attribute] = None
				elif attr_type == "double":
					try:
						kwargs[attribute] = forceFloat(value)
					except Exception as err:  # pylint: disable=broad-except
						logger.trace(err)
						kwargs[attribute] = None
				else:
					raise BackendConfigurationError(
						f"Attribute '{attribute}' of hardware class '{hardwareClass}' has unknown type '{type}'"
					)

			for attribute in attribute_to_delete:
				del kwargs[attribute]
		else:
			new_kwargs = {}
			for (attribute, value) in kwargs.items():
				if isinstance(value, str):
					new_kwargs[attribute] = forceUnicode(value).strip()
				else:
					new_kwargs[attribute] = value

			kwargs = new_kwargs
			del new_kwargs

		self.__dict__.update(kwargs)

		try:
			if getattr(self, "vendorId", None):
				self.vendorId = forceHardwareVendorId(self.vendorId)  # type: ignore[has-type] # pylint: disable=invalid-name
		except AttributeError:
			pass

		try:
			if getattr(self, "subsystemVendorId", None):
				self.subsystemVendorId = forceHardwareVendorId(self.subsystemVendorId)  # type: ignore[has-type] # pylint: disable=invalid-name
		except AttributeError:
			pass

		try:
			if getattr(self, "deviceId", None):
				self.deviceId = forceHardwareDeviceId(self.deviceId)  # type: ignore[has-type] # pylint: disable=invalid-name
		except AttributeError:
			pass

		try:
			if getattr(self, "subsystemDeviceId", None):
				self.subsystemDeviceId = forceHardwareDeviceId(self.subsystemDeviceId)  # type: ignore[has-type] # pylint: disable=invalid-name
		except AttributeError:
			pass

	@staticmethod
	def setHardwareConfig(hardwareConfig: list[dict[str, Any]]) -> None:  # pylint: disable=invalid-name
		hardware_attributes: dict[str, dict[str, Any]] = {}
		for config in hardwareConfig:
			hw_class = config["Class"]["Opsi"]
			hardware_attributes[hw_class] = {}
			for value in config["Values"]:
				if value["Scope"] == "g":
					hardware_attributes[hw_class][value["Opsi"]] = value["Type"]
		AuditHardware.hardware_attributes = hardware_attributes

	def setDefaults(self) -> None:
		Entity.setDefaults(self)

	def setHardwareClass(self, hardwareClass: str) -> None:  # pylint: disable=invalid-name
		self.hardwareClass = forceUnicode(hardwareClass)  # pylint: disable=invalid-name

	def getHardwareClass(self) -> str:  # pylint: disable=invalid-name
		return self.hardwareClass

	def getIdentAttributes(self) -> tuple[str, ...]:
		return ("hardwareClass", ) + tuple(sorted(self.hardware_attributes.get(self.hardwareClass, {})))

	@classmethod
	def fromHash(cls, _hash: dict[str, Any]) -> AuditHardware:
		if cls.copy_from_hash:
			_hash = _hash.copy()
		_hash.pop("type", None)
		return AuditHardware(**_hash)

	def __str__(self) -> str:
		infos = []
		hardware_class = self.getHardwareClass()
		if hardware_class:
			infos.append(f"hardwareClass={hardware_class}")

		try:
			infos.append(f"name='{self.name}'")  # type: ignore[attr-defined]
		except AttributeError:
			pass

		try:
			if self.vendorId:
				infos.append(f"vendorId='{self.vendorId}'")
		except AttributeError:
			pass

		try:
			if self.subsystemVendorId:
				infos.append(f"subsystemVendorId='{self.subsystemVendorId}'")
		except AttributeError:
			pass

		try:
			if self.deviceId:
				infos.append(f"deviceId='{self.deviceId}'")
		except AttributeError:
			pass

		try:
			if self.subsystemDeviceId:
				infos.append(f"subsystemDeviceId='{self.subsystemDeviceId}'")
		except AttributeError:
			pass

		return f"<{self.__class__.__name__}({', '.join(infos)})>"


Entity.sub_classes["AuditHardware"] = AuditHardware


class AuditHardwareOnHost(Relationship):  # pylint: disable=too-many-instance-attributes
	sub_classes: dict[str, type] = {}
	backend_method_prefix = "auditHardwareOnHost"
	hardware_attributes: dict[str, dict[str, Any]] = {}

	def __init__(  # pylint: disable=too-many-arguments,too-many-branches,too-many-statements
		self,
		hardwareClass: str,  # pylint: disable=invalid-name
		hostId: str,  # pylint: disable=invalid-name
		firstseen: str | None = None,
		lastseen: str | None = None,
		state: int | None = None,
		**kwargs: Any,
	) -> None:
		self.firstseen: str | None = None
		self.lastseen: str | None = None
		self.state: int | None = None
		self.setHostId(hostId)
		self.setHardwareClass(hardwareClass)

		for attribute in self.hardware_attributes.get(hardwareClass, {}):
			if attribute not in kwargs:
				lower_attribute = attribute.lower()
				if lower_attribute in kwargs:
					kwargs[attribute] = kwargs[lower_attribute]
					del kwargs[lower_attribute]
				else:
					kwargs[attribute] = None

		if self.hardware_attributes.get(hardwareClass):
			for (attribute, value) in list(kwargs.items()):
				attr_type = self.hardware_attributes[hardwareClass].get(attribute)
				if not attr_type:
					del kwargs[attribute]
					continue
				if value is None:
					continue

				if attr_type.startswith("varchar"):
					kwargs[attribute] = forceUnicode(value).strip()
					try:
						size = int(attr_type.split("(")[1].split(")")[0].strip())

						if len(kwargs[attribute]) > size:
							logger.warning(
								"Truncating value of attribute %s of hardware class %s to length %d", attribute, hardwareClass, size
							)
							kwargs[attribute] = kwargs[attribute][:size].strip()
					except (ValueError, IndexError):
						pass
				elif "int" in attr_type:
					try:
						kwargs[attribute] = forceInt(value)
					except Exception as err:  # pylint: disable=broad-except
						logger.trace(err)
						kwargs[attribute] = None
				elif attr_type == "double":
					try:
						kwargs[attribute] = forceFloat(value)
					except Exception as err:  # pylint: disable=broad-except
						logger.trace(err)
						kwargs[attribute] = None
				else:
					raise BackendConfigurationError(
						f"Attribute '{attribute}' of hardware class '{hardwareClass}' has unknown type '{type}'"
					)
		else:
			for (attribute, value) in kwargs.items():
				if isinstance(value, str):
					kwargs[attribute] = forceUnicode(value).strip()

		self.__dict__.update(kwargs)
		if firstseen is not None:
			self.setFirstseen(firstseen)
		if lastseen is not None:
			self.setLastseen(lastseen)
		if state is not None:
			self.setState(state)

		try:
			if getattr(self, "vendorId", None):
				self.vendorId = forceHardwareVendorId(self.vendorId)  # type: ignore[has-type] # pylint: disable=invalid-name
		except AttributeError:
			pass

		try:
			if getattr(self, "subsystemVendorId", None):
				self.subsystemVendorId = forceHardwareVendorId(self.subsystemVendorId)  # type: ignore[has-type] # pylint: disable=invalid-name
		except AttributeError:
			pass

		try:
			if getattr(self, "deviceId", None):
				self.deviceId = forceHardwareDeviceId(self.deviceId)  # type: ignore[has-type] # pylint: disable=invalid-name
		except AttributeError:
			pass

		try:
			if getattr(self, "subsystemDeviceId", None):
				self.subsystemDeviceId = forceHardwareDeviceId(self.subsystemDeviceId)  # type: ignore[has-type] # pylint: disable=invalid-name
		except AttributeError:
			pass

	@staticmethod
	def setHardwareConfig(hardwareConfig: list[dict[str, Any]]) -> None:  # pylint: disable=invalid-name
		hardware_attributes: dict[str, dict[str, Any]] = {}
		for config in hardwareConfig:
			hw_class = config["Class"]["Opsi"]
			hardware_attributes[hw_class] = {}
			for value in config["Values"]:
				hardware_attributes[hw_class][value["Opsi"]] = value["Type"]
		AuditHardwareOnHost.hardware_attributes = hardware_attributes

	def setDefaults(self) -> None:
		Relationship.setDefaults(self)
		if self.firstseen is None:
			self.setFirstseen(timestamp())
		if self.lastseen is None:
			self.setLastseen(timestamp())
		if self.state is None:
			self.setState(1)

	def getHostId(self) -> str:  # pylint: disable=invalid-name
		return self.hostId

	def setHostId(self, hostId: str) -> None:  # pylint: disable=invalid-name
		self.hostId = forceHostId(hostId)  # pylint: disable=invalid-name

	def setHardwareClass(self, hardwareClass: str) -> None:  # pylint: disable=invalid-name
		self.hardwareClass = forceUnicode(hardwareClass)  # pylint: disable=invalid-name

	def getHardwareClass(self) -> str:  # pylint: disable=invalid-name
		return self.hardwareClass

	def getFirstseen(self) -> str | None:  # pylint: disable=invalid-name
		return self.firstseen

	def setFirstseen(self, firstseen: str) -> None:  # pylint: disable=invalid-name
		self.firstseen = forceOpsiTimestamp(firstseen)

	def getLastseen(self) -> str | None:  # pylint: disable=invalid-name
		return self.firstseen

	def setLastseen(self, lastseen: str) -> None:  # pylint: disable=invalid-name
		self.lastseen = forceOpsiTimestamp(lastseen)

	def getState(self) -> int | None:  # pylint: disable=invalid-name
		return self.state

	def setState(self, state: int) -> None:  # pylint: disable=invalid-name
		self.state = forceAuditState(state)

	def toAuditHardware(self) -> AuditHardware:  # pylint: disable=invalid-name
		audit_hardware_hash = {"type": "AuditHardware"}
		attributes = set(AuditHardware.hardware_attributes.get(self.getHardwareClass(), {}).keys())

		for (attribute, value) in self.toHash().items():
			if attribute == "type":
				continue

			if attribute == "hardwareClass":
				audit_hardware_hash[attribute] = value
				continue

			if attribute in attributes:
				audit_hardware_hash[attribute] = value

		return AuditHardware.fromHash(audit_hardware_hash)

	def getIdentAttributes(self) -> tuple[str, ...]:
		return ("hostId", "hardwareClass") + tuple(sorted(self.hardware_attributes.get(self.hardwareClass, {})))

	@classmethod
	def fromHash(cls, _hash: dict[str, Any]) -> AuditHardwareOnHost:
		if cls.copy_from_hash:
			_hash = _hash.copy()
		_hash.pop("type", None)
		return AuditHardwareOnHost(**_hash)

	def __str__(self) -> str:
		additional = [f"hostId='{self.hostId}'"]
		hardware_class = self.getHardwareClass()
		if hardware_class:
			additional.append(f"hardwareClass={hardware_class}")

		try:
			additional.append(f"name='{self.name}'")  # type: ignore[attr-defined]
		except AttributeError:
			pass

		return f"<{self.getType()}({', '.join(additional)})>"


Relationship.sub_classes["AuditHardwareOnHost"] = AuditHardwareOnHost

OBJECT_CLASSES = {name: cls for (name, cls) in globals().items() if isinstance(cls, type) and issubclass(cls, BaseObject)}


@lru_cache()
def get_object_type(object_type: str) -> Type[BaseObject]:
	return OBJECT_CLASSES[object_type]


def serialize(obj: Any, deep: bool = False) -> Any:
	# This is performance critical!
	if isinstance(obj, list):
		return [serialize(o, deep) for o in obj]
	if isinstance(obj, BaseObject):
		return obj.serialize()
	if not deep:
		return obj
	if isinstance(obj, dict):
		return {k: serialize(v, deep) for k, v in obj.items()}
	return obj


def deserialize(obj: Any, deep: bool = False) -> Any:  # pylint: disable=invalid-name
	# This is performance critical!
	if isinstance(obj, list):
		return [deserialize(o) for o in obj]
	if isinstance(obj, dict):
		try:
			obj_type = get_object_type(obj["type"])
			return obj_type.fromHash(obj)  # type: ignore[union-attr]
		except KeyError:
			pass
		except Exception as err:  # pylint: disable=broad-except
			logger.error(err, exc_info=True)
			raise ValueError(f"Failed to create object from dict {obj}: {err}") from err
	if not deep:
		return obj
	if isinstance(obj, dict):
		return {k: deserialize(v) for k, v in obj.items()}
	return obj<|MERGE_RESOLUTION|>--- conflicted
+++ resolved
@@ -374,13 +374,8 @@
 
 	ident = _hash.pop("ident")
 	if not isinstance(ident, dict):
-<<<<<<< HEAD
-		ident_keys = mandatory_constructor_args(_class)
+		ident_keys = mandatory_constructor_args(_class)  # type: ignore[arg-type]
 		ident_values = []
-=======
-		ident_keys = mandatory_constructor_args(_class)  # type: ignore[arg-type]
-		ident_values = []  # pylint: disable=use-tuple-over-list
->>>>>>> 63602654
 		if isinstance(ident, str):
 			ident_values = ident.split(_class.ident_separator)
 		elif isinstance(ident, (tuple, list)):
