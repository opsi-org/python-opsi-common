--- conflicted
+++ resolved
@@ -36,32 +36,20 @@
 	TRACE,
 )
 
-<<<<<<< HEAD
-orig_getLogger = logging.getLogger
-logger = orig_getLogger()
-context: contextvars.ContextVar = contextvars.ContextVar("context", default={})
-
-
-def secret(self, msg: str, *args, **kwargs):
-	"""
-	Logging with level SECRET.
-=======
 context: contextvars.ContextVar[Dict[str, Any]] = contextvars.ContextVar("context", default={})
->>>>>>> f08e290d
 
 
 class OPSILogger(logging.Logger):
 	def __init__(self, name: str, level: Union[int, str] = logging.NOTSET) -> None:
 		super().__init__(name, level)
 
-	def secret(self, msg: str, *args: Any, **kwargs: Any) -> None:
+	def secret(self, msg: Any, *args: Any, **kwargs: Any) -> None:
 		"""
 		Logging with level SECRET.
 
 		This method calls a log with level SECRET.
 
 		:param msg: Message to log (may contain %-style placeholders).
-		:type msg: str
 		:param *args: Arguments to fill %-style placeholders with.
 		:param **kwargs: Additional keyword-arguments.
 		"""
@@ -70,14 +58,13 @@
 
 	confidential = secret
 
-	def trace(self, msg: str, *args: Any, **kwargs: Any) -> None:
+	def trace(self, msg: Any, *args: Any, **kwargs: Any) -> None:
 		"""
 		Logging with level TRACE.
 
 		This method calls a log with level TRACE.
 
 		:param msg: Message to log (may contain %-style placeholders).
-		:type msg: str
 		:param *args: Arguments to fill %-style placeholders with.
 		:param **kwargs: Additional keyword-arguments.
 		"""
@@ -86,28 +73,26 @@
 
 	debug2 = trace
 
-	def notice(self, msg: str, *args: Any, **kwargs: Any) -> None:
+	def notice(self, msg: Any, *args: Any, **kwargs: Any) -> None:
 		"""
 		Logging with level NOTICE.
 
 		This method calls a log with level NOTICE.
 
 		:param msg: Message to log (may contain %-style placeholders).
-		:type msg: str
 		:param *args: Arguments to fill %-style placeholders with.
 		:param **kwargs: Additional keyword-arguments.
 		"""
 		if self.isEnabledFor(NOTICE):
 			self._log(NOTICE, msg, args, **kwargs)
 
-	def essential(self, msg: str, *args: Any, **kwargs: Any) -> None:
+	def essential(self, msg: Any, *args: Any, **kwargs: Any) -> None:
 		"""
 		Logging with level ESSENTIAL.
 
 		This method calls a log with level ESSENTIAL.
 
 		:param msg: Message to log (may contain %-style placeholders).
-		:type msg: str
 		:param *args: Arguments to fill %-style placeholders with.
 		:param **kwargs: Additional keyword-arguments.
 		"""
