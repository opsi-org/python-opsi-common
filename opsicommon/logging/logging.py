# -*- coding: utf-8 -*-

# Copyright (c) uib GmbH <info@uib.de>
# License: AGPL-3.0
"""
logging
"""

from __future__ import annotations

import codecs
import contextvars
import logging
import os
import re
import sys
import tempfile
import warnings
from contextlib import contextmanager
from logging import (
	NOTSET,
	FileHandler,
	Formatter,
	Handler,
	LogRecord,
	NullHandler,
	PlaceHolder,
	StreamHandler,
)
from logging.handlers import RotatingFileHandler
from traceback import format_stack, format_tb
<<<<<<< HEAD
from typing import IO, Any, Dict, Generator, List, Optional, Set, Union
=======
from typing import IO, Any, Generator
>>>>>>> a81f031d
from urllib.parse import quote

from colorlog import ColoredFormatter
from rich.console import Console

from .constants import (
	DATETIME_FORMAT,
	DEFAULT_COLORED_FORMAT,
	DEFAULT_FORMAT,
	ESSENTIAL,
	LOG_COLORS,
	NONE,
	NOTICE,
	OPSI_LEVEL_TO_LEVEL,
	SECRET,
	SECRET_REPLACEMENT_STRING,
	TRACE,
)

context: contextvars.ContextVar[dict[str, Any]] = contextvars.ContextVar("context", default={})


class OPSILogger(logging.Logger):
	def __init__(self, name: str, level: int | str = NOTSET) -> None:  # pylint: disable=useless-super-delegation
		super().__init__(name, level)

	def secret(self, msg: Any, *args: Any, **kwargs: Any) -> None:
		"""
		Logging with level SECRET.

		This method calls a log with level SECRET.

		:param msg: Message to log (may contain %-style placeholders).
		:param *args: Arguments to fill %-style placeholders with.
		:param **kwargs: Additional keyword-arguments.
		"""
		if self.isEnabledFor(SECRET):
			self._log(SECRET, msg, args, **kwargs)

	confidential = secret

	def trace(self, msg: Any, *args: Any, **kwargs: Any) -> None:
		"""
		Logging with level TRACE.

		This method calls a log with level TRACE.

		:param msg: Message to log (may contain %-style placeholders).
		:param *args: Arguments to fill %-style placeholders with.
		:param **kwargs: Additional keyword-arguments.
		"""
		if self.isEnabledFor(TRACE):
			self._log(TRACE, msg, args, **kwargs)

	debug2 = trace

	def notice(self, msg: Any, *args: Any, **kwargs: Any) -> None:
		"""
		Logging with level NOTICE.

		This method calls a log with level NOTICE.

		:param msg: Message to log (may contain %-style placeholders).
		:param *args: Arguments to fill %-style placeholders with.
		:param **kwargs: Additional keyword-arguments.
		"""
		if self.isEnabledFor(NOTICE):
			self._log(NOTICE, msg, args, **kwargs)

	def essential(self, msg: Any, *args: Any, **kwargs: Any) -> None:
		"""
		Logging with level ESSENTIAL.

		This method calls a log with level ESSENTIAL.

		:param msg: Message to log (may contain %-style placeholders).
		:param *args: Arguments to fill %-style placeholders with.
		:param **kwargs: Additional keyword-arguments.
		"""
		if self.isEnabledFor(ESSENTIAL):
			self._log(ESSENTIAL, msg, args, **kwargs)

	comment = essential
	devel = essential

	def findCaller(self, stack_info: bool = False, stacklevel: int = 1) -> tuple[str, int, str, None]:  # pylint: disable=invalid-name,unused-argument
		"""
		Find the stack frame of the caller so that we can note the source
		file name, line number and function name.
		"""
		frame = sys._getframe(1)  # pylint: disable=protected-access
		try:
			while frame:
				if frame.f_code.co_name == "_log":
					caller = frame.f_back.f_back  # type: ignore[union-attr]
					code = caller.f_code  # type: ignore[union-attr]
					return code.co_filename, caller.f_lineno, code.co_name, None  # type: ignore[union-attr]
				frame = frame.f_back  # type: ignore[assignment]
		except AttributeError:
			pass
		raise ValueError("Failed to find caller")


logging.Logger.secret = OPSILogger.secret  # type: ignore[attr-defined]
logging.Logger.confidential = OPSILogger.confidential  # type: ignore[attr-defined]
logging.Logger.trace = OPSILogger.trace  # type: ignore[attr-defined]
logging.Logger.debug2 = OPSILogger.debug2  # type: ignore[attr-defined]
logging.Logger.notice = OPSILogger.notice  # type: ignore[attr-defined]
logging.Logger.essential = OPSILogger.essential  # type: ignore[attr-defined]
logging.Logger.comment = OPSILogger.comment  # type: ignore[attr-defined]
logging.Logger.devel = OPSILogger.devel  # type: ignore[attr-defined]
logging.Logger.findCaller = OPSILogger.findCaller  # type: ignore[assignment]


logging.setLoggerClass(OPSILogger)
orig_getLogger = logging.getLogger
logger = orig_getLogger()


def logrecord_init(  # pylint: disable=too-many-arguments
	self: LogRecord,
	name: str,
	level: int,
	pathname: str,
	lineno: int,
	msg: str,
	args: Any,
	exc_info: Any,
<<<<<<< HEAD
	func: Optional[str] = None,
=======
	func: str | None = None,
>>>>>>> a81f031d
	sinfo: Any = None,
	**kwargs: Any
) -> None:
	"""
	New Constructor for LogRecord.

	This overloads the LogRecord constructor to also include the OpsiLogLevel.
	The reason is to have backwards compatibility.

	:param name: Name of the logger to feed.
	:param level: Log level of the message.
	:param pathname: Path of the running module.
	:param lineno: Line number of the call.
	:param msg: Message to log (may contain %-style placeholders).
	:param args: Arguments to fill %-style placeholders with.
	:param exc_info: Traceback information in case of exceptions.
	:param func: Name of the calling function.
	:param sinfo: Call stack information.
	:param **kwargs: Additional keyword-arguments.
	"""
	self.__init_orig__(name, level, pathname, lineno, msg, args, exc_info, func=func, sinfo=sinfo, **kwargs)  # type: ignore[attr-defined]
	self.opsilevel = logging.level_to_opsi_level.get(level, level)  # type: ignore[attr-defined]
	self.context = {}
	self.contextstring = ""


logging.LogRecord.__init_orig__ = logging.LogRecord.__init__  # type: ignore[attr-defined]
logging.LogRecord.__init__ = logrecord_init  # type: ignore[assignment]


def handle_log_exception(
<<<<<<< HEAD
	exc: Exception, record: Optional[logging.LogRecord] = None, stderr: bool = True, temp_file: bool = False, log: bool = False
=======
	exc: Exception, record: logging.LogRecord | None = None, stderr: bool = True, temp_file: bool = False, log: bool = False
>>>>>>> a81f031d
) -> None:
	"""
	Handles an exception in logging process.

	This method prints an Exception message and traceback to stderr.

	:param exc: Exception to be logged.
	:type exc: Exception
	:param record: Log record where the exception occured.
	:type record: logging.LogRecord.
	:param stderr: If true, the Exception is printed to srderr. (default: True)
	:type stderr: bool
	:param temp_file: If true, the Exception is written to a temp file. (default: False)
	:type temp_file: bool
	:param log: If true, the Exception is output by the logger. (default: False)
	:type log: bool
	"""
	try:

		text = "Logging error:\nTraceback (most recent call last):\n"
		text += "".join(format_tb(exc.__traceback__))
		text += f"{exc.__class__.__name__}: {exc}\n"

		if record:
			text += f"record: {record.__dict__}\n"

		if stderr:
			sys.stderr.write(text)

		if temp_file:
			filename = os.path.join(tempfile.gettempdir(), f"log_exception_{os.getpid()}.txt")
			with codecs.open(filename, "a", "utf-8") as file:
				file.write(text)

		if log:
			logger.error(text)

	except Exception:  # pylint: disable=broad-except
		pass


class Singleton(type):
	_instances: dict[type, type] = {}

	def __call__(cls: Singleton, *args: Any, **kwargs: Any) -> type:
		if cls not in cls._instances:
			cls._instances[cls] = super(Singleton, cls).__call__(*args, **kwargs)
		return cls._instances[cls]


class ContextFilter(logging.Filter, metaclass=Singleton):
	"""
	class ContextFilter

	This class implements a filter which modifies allows to store context
	for a single thread/task.
	"""

<<<<<<< HEAD
	def __init__(self, filter_dict: Optional[Dict[str, Any]] = None):
=======
	def __init__(self, filter_dict: dict[str, Any] | None = None):
>>>>>>> a81f031d
		"""
		ContextFilter Constructor

		This constructor initializes a ContextFilter instance with an
		empty dictionary as context.

		:param filter_dict: Dictionary that must be present in record context
			in order to accept the LogRecord.
		:type filter_dict: Dict
		"""
		super().__init__()
		self.filter_dict: dict[str, Any] = {}
		self.set_filter(filter_dict)

	def get_context(self) -> dict[str, Any]:
		"""
		Returns context of current thread/task.

		This method requests the thread/task identifier,
		looks up the context stored for it and returns it.

		:returns: Context for currently active thread/task.
		:rtype: Dict
		"""
		return context.get()

<<<<<<< HEAD
	def set_filter(self, filter_dict: Optional[Dict[str, Any]] = None) -> None:
=======
	def set_filter(self, filter_dict: dict[str, Any] | None = None) -> None:
>>>>>>> a81f031d
		"""
		Sets a new filter dictionary.

		This method expectes a filter dictionary.
		Records are only allowed to pass if their context has a matching
		key-value entry. None means, every record can pass.

		:param filter_dict: Value that must be present in record context
			in order to accept the LogRecord.
		:type filter_dict: Dict
		"""
		if filter_dict is None:
			self.filter_dict = {}
			return
		if not isinstance(filter_dict, dict):
			raise ValueError("filter_dict must be a python dictionary")

		self.filter_dict = {}
		for (key, value) in filter_dict.items():
			if isinstance(value, list):
				self.filter_dict[key] = value
			else:
				self.filter_dict[key] = [value]

	def filter(self, record: logging.LogRecord) -> bool:
		"""
		Adds context to a LogRecord.

		This method is called by Logger._log and modifies LogRecords.
		It adds the context stored for the current thread/task to the namespace.
		If the records context conforms to the filter, it is passed on.

		:param record: LogRecord to add context to and to filter.
		:type record: LogRecord

		:returns: True, if the record conforms to the filter rules.
		:rtype: bool
		"""
		if not getattr(record, "context", None):
			record.context = context.get()  # type: ignore[attr-defined]
			record.context["logger"] = record.name  # type: ignore[attr-defined]
		for (filter_key, filter_values) in self.filter_dict.items():
			record_value = record.context.get(filter_key)  # type: ignore[attr-defined]
			# Filter out record if key not present or value not in filter values
			if record_value in (None, "") or record_value not in filter_values:
				return False
		return True


class ContextSecretFormatter(Formatter):
	"""
	class ContextSecretFormatter

	This class fulfills two formatting tasks:
	1. It alters the LogRecord to also include a string representation of
		a context dictionary, which can be logged by specifying a log
		format which includes %(contextstring)s
	2. It can replace secret strings specified to a SecretFilter by a
		replacement string, thus censor passwords etc.
	"""
	logger_name_in_context_string = False

	def __init__(self, orig_formatter: Formatter) -> None:  # pylint: disable=super-init-not-called
		"""
		ContextSecretFormatter constructor

		This constructor initializes the encapsulated Formatter with
		either one given as parameter or a newly created default one.

		:param orig_formatter: Formatter to encapsulate (my be None).
		:type orig_formatter: Formatter
		"""
		if orig_formatter is None:
			orig_formatter = Formatter()
		self.orig_formatter = orig_formatter
		self.secret_filter_enabled = True

	def disable_filter(self) -> None:
		"""
		Disable the Secret Filter

		This method sets secret_filter_enabled to False such that on evaluating LogRecords,
		the List if secrets is disregarded on formatting.
		"""
		self.secret_filter_enabled = False

	def enable_filter(self) -> None:
		"""
		Enable the Secret Filter

		This method sets secret_filter_enabled to True such that on evaluating LogRecords,
		the List if secrets is consulted on formatting.
		"""
		self.secret_filter_enabled = True

	def format(self, record: logging.LogRecord) -> str:
		"""
		Formats a LogRecord.

		This method takes a LogRecord and formats it to produce
		an output string. If context is specified in the LogRecord
		it is used to produce a contextstring which is included in
		the log string if %(contextstring)s is specified in the format.

		:param record: LogRecord to format.
		:type record: logging.LogRecord

		:returns: The formatted log string.
		:rytpe: str
		"""

		context_ = getattr(record, "context", None)
		if context_:
			record.contextstring = ",".join([  # type: ignore[attr-defined]
				str(v) for k, v in context_.items() if self.logger_name_in_context_string or k != "logger"
			])

		msg = self.orig_formatter.format(record)
		if not self.secret_filter_enabled:
			return msg

		_secret_filter = secret_filter
		for _secret in _secret_filter.secrets:
			msg = msg.replace(_secret, SECRET_REPLACEMENT_STRING)
		return msg

	def __getattr__(self, attr: str) -> Any:
		"""
		Retrieves attribute from original formatter.

		This method expects an attribute and returns the valuefor this
		attribute being part of the original formatters namespace.

		:param attr: Any attribute requested from the original formatter.
		:type attr: str

		:returns: Current value of the attribute.
		:rtype: Any
		"""
		return getattr(self.orig_formatter, attr)


class SecretFilter(metaclass=Singleton):
	"""
	class SecretFilter

	This class implements functionality of maintaining a collection
	of secrets which can be used by the ContextSecretFormatter.
	"""

	def __init__(self, min_length: int = 6):
		"""
		SecretFilter constructor.

		This constructor initializes the minimal length of secrets.
		If no value is provided, the default is 6 (characters long).

		:param min_length: Minimal length of a secret string (Default: 6).
		:type min_length: int
		"""
		self._min_length = min_length
		self.secrets: set[str] = set()

	def _initialize_handlers(self) -> None:
		"""
		Assign ContextSecretFormatter to Handlers.

		This method iterates of all Handlers of the root logger.
		Each Handler is assigned a ContextSecretFormatter to ensure that
		no secret string is printed into a Log stream.
		"""
		root_logger = logging.root
		for handler in root_logger.handlers:
			if handler.formatter and not isinstance(handler.formatter, ContextSecretFormatter):
				handler.formatter = ContextSecretFormatter(handler.formatter)

	def set_min_length(self, min_length: int) -> None:
		"""
		Sets minimal secret length.

		This method assigns a new value to the minimal secret length.
		Any new secret string can only be added, if it has more characters.

		:param min_length: Minimal length of a secret string.
		:type min_length: int
		"""
		self._min_length = min_length

	def clear_secrets(self) -> None:
		"""
		Delete all secret strings.

		This method clears the list of secret strings.
		"""
		self.secrets = set()

	def add_secrets(self, *secrets: str) -> None:
		"""
		Inserts new secret strings.

		This method expects any number of secret strings and adds them to the list.

		:param *secrets: Any number of strings (as individual arguments) to add.
		:type *secrets: str
		"""
		self._initialize_handlers()
		for _secret in secrets:
			if _secret and len(_secret) >= self._min_length:
				self.secrets.add(_secret)
				self.secrets.add(quote(_secret))

	def remove_secrets(self, *secrets: str) -> None:
		"""
		Removes secret strings.

		This method expects any number of secret strings and removes them from the list.

		:param *secrets: Any number of strings (as individual arguments) to remove.
		:type *secrets: str
		"""
		for _secret in secrets:
			try:  # pylint: disable=loop-try-except-usage
				self.secrets.remove(_secret)
			except KeyError:
				pass


class RichConsoleHandler(Handler):
	def __init__(self, console: Console) -> None:
		super().__init__()
		self._console = console
		self._styles: dict[str, tuple[str, str]] = {}
		for level, color in LOG_COLORS.items():
			if "thin" in color:
				if color == "thin_white":
					color = "rgb(48,48,48)"
				elif color == "thin_yellow":
					color = "rgb(128,128,0)"
				else:
					color = color.replace("thin_", "")
				self._styles[level] = (f"[not bold][{color}]", f"[/{color}][/not bold]")
			elif "bold" in color:
				color = color.replace("bold_", "bright_")
				self._styles[level] = (f"[bold][{color}]", f"[/{color}][/bold]")
			else :
				self._styles[level] = (f"[not bold][{color}]", f"[/{color}][/not bold]")

	def emit(self, record: LogRecord) -> None:
		try:
			record.log_color, record.reset = self._styles[record.levelname]
			msg = self.format(record)
			self._console.print(msg)
		except Exception:  # pylint: disable=broad-except
			self.handleError(record)


class ObservableHandler(Handler, metaclass=Singleton):
	def __init__(self) -> None:
		Handler.__init__(self)
		self._observers: list[Any] = []

	def attach_observer(self, observer: Any) -> None:
		if observer not in self._observers:
			self._observers.append(observer)

	attachObserver = attach_observer

	def detach_observer(self, observer: Any) -> None:
		if observer in self._observers:
			self._observers.remove(observer)

	detachObserver = detach_observer

	def emit(self, record: LogRecord) -> None:
		if self._observers:
			message = self.format(record)
			for observer in self._observers:
				try:  # pylint: disable=loop-try-except-usage
					observer.messageChanged(self, message)
				except Exception as err:  # pylint: disable=broad-except
					handle_log_exception(err)


last_stderr_format = None  # pylint: disable=invalid-name
last_file_format = None  # pylint: disable=invalid-name


def logging_config(  # pylint: disable=too-many-arguments,too-many-branches,too-many-locals,too-many-statements
<<<<<<< HEAD
	stderr_level: Optional[int] = None,
	stderr_format: Optional[str] = None,
	log_file: Optional[str] = None,
	file_level: Optional[int] = None,
	file_format: Optional[str] = None,
	file_rotate_max_bytes: int = 0,
	file_rotate_backup_count: int = 0,
	remove_handlers: bool = False,
	stderr_file: IO = sys.stderr,
	logger_levels: Optional[dict] = None
=======
	*,
	stderr_level: int | None = None,
	stderr_format: str | None = None,
	log_file: str | None = None,
	file_level: int | None = None,
	file_format: str | None = None,
	file_rotate_max_bytes: int = 0,
	file_rotate_backup_count: int = 0,
	remove_handlers: bool = False,
	stderr_file: IO | Console = sys.stderr,
	logger_levels: dict | None = None
>>>>>>> a81f031d
) -> None:
	"""
	Initialize logging.

	This method initializes the logger according to given parameters.
	Log levels and format for stderr and file output can be set individually.
	:param stderr_level: Loglevel to set for the stderr logging stream.
	:type stderr_level: int
	:param stderr_format: Format to set for the stderr logging stream.
	:type stderr_format: str
	:param stderr_file: File handle for stderr stream.
	:type stderr_file: IO
	:param log_file: Name of the file to write logging stream to.
	:type log_file: str
	:param file_level: Loglevel to set for the file logging stream.
	:type file_level: int
	:param file_format: Format to set for the file logging stream.
	:type file_format: str
	:param file_rotate_max_bytes: Rotate log file if size exceeds file_rotate_max_bytes
	:type file_rotate_max_bytes: int
	:param file_rotate_backup_count: Keep this number of backups when rotating
	:type file_rotate_backup_count: int
	:param remove_handlers: Remove all current handlers
	:type remove_handlers: bool
	"""
	add_context_filter_to_loggers()

	global last_stderr_format  # pylint: disable=global-statement,invalid-name
	if stderr_format is None:
		stderr_format = last_stderr_format or DEFAULT_FORMAT
	else:
		last_stderr_format = stderr_format

	global last_file_format  # pylint: disable=global-statement,invalid-name
	if file_format is None:
		file_format = last_file_format or DEFAULT_FORMAT
	else:
		last_file_format = file_format

	if stderr_level is not None and stderr_level < 10:
		stderr_level = OPSI_LEVEL_TO_LEVEL[stderr_level]
	if file_level is not None and file_level < 10:
		file_level = OPSI_LEVEL_TO_LEVEL[file_level]

	if log_file:
		if remove_handlers:
			remove_all_handlers(handler_type=FileHandler)
			remove_all_handlers(handler_type=RotatingFileHandler)
		else:
			remove_all_handlers(handler_name="opsi_file_handler")

		handler: FileHandler
		if file_rotate_max_bytes and file_rotate_max_bytes > 0:
			handler = RotatingFileHandler(log_file, encoding="utf-8", maxBytes=file_rotate_max_bytes, backupCount=file_rotate_backup_count)
		else:
			handler = FileHandler(log_file, encoding="utf-8")
		handler.name = "opsi_file_handler"
		logging.root.addHandler(handler)

	if file_level is not None:
		for hdlr in get_all_handlers(FileHandler) + get_all_handlers(RotatingFileHandler):
			hdlr.setLevel(file_level)

	if stderr_level is not None:
		if remove_handlers:
			remove_all_handlers(handler_type=StreamHandler)
		else:
			remove_all_handlers(handler_name="opsi_stderr_handler")
		if stderr_level != 0:
			shandler: Handler
			if isinstance(stderr_file, Console):
				shandler = RichConsoleHandler(console=stderr_file)
			else:
				shandler = StreamHandler(stream=stderr_file)
			shandler.name = "opsi_stderr_handler"
			logging.root.addHandler(shandler)
		for hdlr in get_all_handlers((StreamHandler, RichConsoleHandler)):  # pylint: disable=loop-invariant-statement
			hdlr.setLevel(stderr_level)

	if observable_handler not in get_all_handlers(ObservableHandler):
		logging.root.addHandler(observable_handler)

	min_value = NONE
	for hdlr in get_all_handlers():
		if hdlr.level != NOTSET and hdlr.level < min_value:
			min_value = hdlr.level
	logging.root.setLevel(min_value)

	if logger_levels:
		loggers = {
			logger_.name: logger_ for logger_ in  # type: ignore[union-attr]
			list(logging.Logger.manager.loggerDict.values()) if hasattr(logger_, "name")
		}
		re_compile = re.compile
		for logger_re, level in logger_levels.items():
			logger_re = re_compile(logger_re)
			if level is None:
				continue
			for logger_name, logger_ in loggers.items():
				if logger_re.match(logger_name):
					if level < 10:
						level = OPSI_LEVEL_TO_LEVEL[level]
					logger_.setLevel(level)  # type: ignore[union-attr]

	if stderr_format and "(log_color)" in stderr_format and not isinstance(stderr_file, Console) and not stderr_file.isatty():
		stderr_format = stderr_format.replace("%(log_color)s", "").replace("%(reset)s", "")
	set_format(file_format=file_format, stderr_format=stderr_format)


def init_logging(
<<<<<<< HEAD
	stderr_level: Optional[int] = None,
	stderr_format: Optional[str] = None,
	log_file: Optional[str] = None,
	file_level: Optional[int] = None,
	file_format: Optional[str] = None,
=======
	*,
	stderr_level: int | None = None,
	stderr_format: str | None = None,
	log_file: str | None = None,
	file_level: int | None = None,
	file_format: str | None = None
>>>>>>> a81f031d
) -> None:
	logging_config(
		stderr_level=stderr_level,
		stderr_format=stderr_format,
		log_file=log_file,
		file_level=file_level,
		file_format=file_format,
		remove_handlers=True
	)


def set_format(
<<<<<<< HEAD
	file_format: str = DEFAULT_FORMAT,
	stderr_format: str = DEFAULT_COLORED_FORMAT,
	datefmt: str = DATETIME_FORMAT,
	log_colors: Optional[dict] = None,
=======
	*,
	file_format: str = DEFAULT_FORMAT,
	stderr_format: str = DEFAULT_COLORED_FORMAT,
	datefmt: str = DATETIME_FORMAT,
	log_colors: dict[str, str] | None = None
>>>>>>> a81f031d
) -> None:
	"""
	Assigns ContextSecretFormatter to all Handlers.

	This method takes optional arguments for format, dateformat and log colors
	and creates ContextSecretFormatters considering those.
	Every Handler is assigned such a ContextSecretFormatter.

	:param file_format: Format to set for the file logging stream.
	:type file_format: str
	:param stderr_format: Format to set for the stderr logging stream.
	:type stderr_format: str
	:param datefmt: Date format for logging. If omitted, a default dateformat is used.
	:type datefmt: str
	:param log_colors: Dictionary of colors for different log levels.
		If omitted, a default Color dictionary is used.
	:type log_colors: Dict
	"""
	for handler_type in (StreamHandler, FileHandler, RotatingFileHandler, RichConsoleHandler):
		fmt = stderr_format if handler_type is StreamHandler or handler_type is RichConsoleHandler else file_format
		for handler in get_all_handlers(handler_type):
			formatter: Formatter
			if handler_type != RichConsoleHandler and fmt.find("(log_color)") >= 0:  # pylint: disable=loop-invariant-statement
				formatter = ColoredFormatter(fmt, datefmt=datefmt, log_colors=log_colors or LOG_COLORS)
			else:
				formatter = Formatter(fmt, datefmt=datefmt)
			csformatter = ContextSecretFormatter(formatter)
			if handler.level == SECRET:
				csformatter.disable_filter()
			else:
				csformatter.enable_filter()
			handler.setFormatter(csformatter)


@contextmanager
def log_context(new_context: dict[str, Any]) -> Generator[None, None, None]:
	"""
	Contextmanager to set a context.

	This contextmanager sets context to the given one on entering
	and resets to the previous dictionary when leaving.

	:param new_context: new context to set for the section.
	:type new_context: dict
	"""
	token = None
	try:
		token = set_context(new_context)
		yield
	finally:
		if token is not None:
			context.reset(token)


def set_context(new_context: dict[str, Any]) -> contextvars.Token:
	"""
	Sets a context.

	This method sets context to the given one and returns a reset-token.

	:param new_context: new context to set.
	:type new_context: dict

	:returns: reset-token for the context (stores previous value).
	:rtype: contextvars.Token
	"""
	if isinstance(new_context, dict):
		return context.set(new_context)
	return None


def add_context_filter_to_logger(_logger: logging.Logger) -> None:
	if not isinstance(_logger, PlaceHolder) and context_filter not in _logger.filters:
		_logger.addFilter(context_filter)


def add_context_filter_to_loggers() -> None:
	for _logger in get_all_loggers():
		add_context_filter_to_logger(_logger)


def set_filter(filter_dict: dict[str, Any] | None) -> None:
	"""
	Sets a new filter dictionary.

	This method expectes a filter dictionary.
	Records are only allowed to pass if their context contains
	this specific dictionary. None means, every record can pass.

	:param filter_dict: Dictionary that must be present in record
		context in order to accept the LogRecord.
	:type filter_dict: Dict
	"""
	add_context_filter_to_loggers()
	context_filter.set_filter(filter_dict)


def set_filter_from_string(filter_string: str | list[str] | None) -> None:
	"""
	Parses string and sets filter dictionary.

	This method expects a string (e.g. from user input).
	It is parsed to create a dictionary which is set as filter dictionary.
	The parsing rules are:
		*	Entries are separated by ';'.
		*	One entry consists of exactly two strings separated by '='.
		*	The first one is interpreted as key, the second as value(s).
		*	Values of the same key are separated by ','.

	:param filter_string: String to parse for a filter statement.
	:type filter_string: str
	"""
	filter_dict: dict[str, Any] = {}
	if filter_string is None:
		set_filter(None)
		return

	if isinstance(filter_string, str):
		filter_string = filter_string.split(";")
	elif not isinstance(filter_string, list):
		raise ValueError("filter_string must be either string or list")

	for part in filter_string:
		entry = part.split("=")
		if len(entry) == 2:
			key = entry[0].strip()
			values = entry[1].split(",")
			filter_dict[key] = [v.strip() for v in values]
	set_filter(filter_dict)


def get_all_loggers() -> list[logging.Logger | logging.RootLogger]:
	"""
		Gets list of all loggers.

		This method requests all Logger instances registered at
		logging.Logger.manager.loggerDict and returns them as a list.
	not
		:returns: List containing all loggers (including root)
		:rtype: List
	"""
	return [logging.root] + [lg for lg in logging.Logger.manager.loggerDict.values() if not isinstance(lg, PlaceHolder)]


<<<<<<< HEAD
def get_all_handlers(handler_type: Optional[type] = None, handler_name: Optional[str] = None) -> List[logging.Handler]:
=======
def get_all_handlers(handler_type: type | tuple[type, ...] | None = None, handler_name: str | None = None) -> list[logging.Handler]:
>>>>>>> a81f031d
	"""
	Gets list of all handlers.

	This method iterates over all registered loggers. All handlers
	(optional: of a certain type) are collected and returned as list.

	:param handler_type: If not None, return only handlers of specified type.
	:type handler_type: class

	:returns: List containing all handlers (of specified type) of all loggers.
	:rtype: List
	"""
	handlers = []
	if handler_type and not isinstance(handler_type, tuple):
		handler_type = (handler_type,)
	for _logger in get_all_loggers():
		if not isinstance(_logger, PlaceHolder):
			for _handler in _logger.handlers:  # pylint: disable=use-list-comprehension
				if (
					(not isinstance(_handler, NullHandler))
					and (
						not isinstance(handler_type, tuple)
						or type(_handler) in handler_type  # exact type needed, not subclass pylint: disable=unidiomatic-typecheck
					)
					and (not handler_name or _handler.name == handler_name)
				):
					handlers.append(_handler)
	return handlers


<<<<<<< HEAD
def remove_all_handlers(handler_type: Optional[type] = None, handler_name: Optional[str] = None) -> None:
=======
def remove_all_handlers(handler_type: type | None = None, handler_name: str | None = None) -> None:
>>>>>>> a81f031d
	"""
	Removes all handlers (of a certain type).

	This method iterates over all loggers. All assigned handlers
	(of a given type or all) are removed.

	:param handler_type: Type of handlers that should be removed.
	:type handler_type: class
	"""
	for _logger in get_all_loggers():
		if not isinstance(_logger, PlaceHolder):
			for _handler in _logger.handlers:
				if (
					not handler_type
					or type(_handler) == handler_type  # exact type needed, not subclass pylint: disable=unidiomatic-typecheck
				) and (
					not handler_name or _handler.name == handler_name
				):
					_logger.removeHandler(_handler)


def print_logger_info() -> None:
	"""
	Debug output logger status.

	This method prints all loggers with their respective
	handlers and formatters to stderr.
	"""
	stderr = sys.stderr
	for _logger in get_all_loggers():
		print(f"- Logger: {_logger}", file=stderr)
		if not isinstance(_logger, PlaceHolder):
			for _filter in _logger.filters:
				print(f"  - Filter: {_filter} ", file=stderr)
			for _handler in _logger.handlers:
				name = str(_handler)
				if _handler.name:
					tmp = name.split(" ")
					tmp.insert(1, f'"{_handler.name}"')
					name = " ".join(tmp)
				print(f"  - Handler: {name} ", file=stderr)
				print(f"    - Formatter: {_handler.formatter}", file=stderr)


def init_warnings_capture(traceback_log_level: int = logging.INFO) -> None:
	def _log_warning(message: str, category: Any, filename: str, lineno: int, line: Any = None, file: Any = None) -> None:  # pylint: disable=unused-argument,too-many-arguments
		log = logger.log
		logger.warning("Warning '%s' in file '%s', line %s", message, filename, lineno)
		for entry in format_stack():
			for _line in entry.split("\n"):
				log(traceback_log_level, _line)

	warnings.showwarning = _log_warning  # type: ignore[assignment]
	# warn filter: https://docs.python.org/3/library/warnings.html#the-warnings-filter
	warnings.simplefilter("default")
	# Warning 'The distutils package is deprecated and slated for removal in Python 3.12.
	# Use setuptools or check PEP 632 for potential alternatives' in file 'PyInstaller/loader/pyimod03_importers.py'
	warnings.filterwarnings("ignore", message="The distutils package is deprecated")


init_warnings_capture()
observable_handler = ObservableHandler()
secret_filter = SecretFilter()
context_filter = ContextFilter()


<<<<<<< HEAD
def get_logger(name: Optional[str] = None) -> OPSILogger:
=======
def get_logger(name: str | None = None) -> OPSILogger:
>>>>>>> a81f031d
	_logger = orig_getLogger(name)
	add_context_filter_to_logger(_logger)
	return _logger  # type: ignore[return-value]


logging.getLogger = get_logger
logging_config(stderr_level=logging.WARNING)<|MERGE_RESOLUTION|>--- conflicted
+++ resolved
@@ -29,11 +29,7 @@
 )
 from logging.handlers import RotatingFileHandler
 from traceback import format_stack, format_tb
-<<<<<<< HEAD
-from typing import IO, Any, Dict, Generator, List, Optional, Set, Union
-=======
 from typing import IO, Any, Generator
->>>>>>> a81f031d
 from urllib.parse import quote
 
 from colorlog import ColoredFormatter
@@ -162,11 +158,7 @@
 	msg: str,
 	args: Any,
 	exc_info: Any,
-<<<<<<< HEAD
-	func: Optional[str] = None,
-=======
 	func: str | None = None,
->>>>>>> a81f031d
 	sinfo: Any = None,
 	**kwargs: Any
 ) -> None:
@@ -198,11 +190,7 @@
 
 
 def handle_log_exception(
-<<<<<<< HEAD
-	exc: Exception, record: Optional[logging.LogRecord] = None, stderr: bool = True, temp_file: bool = False, log: bool = False
-=======
 	exc: Exception, record: logging.LogRecord | None = None, stderr: bool = True, temp_file: bool = False, log: bool = False
->>>>>>> a81f031d
 ) -> None:
 	"""
 	Handles an exception in logging process.
@@ -261,11 +249,7 @@
 	for a single thread/task.
 	"""
 
-<<<<<<< HEAD
-	def __init__(self, filter_dict: Optional[Dict[str, Any]] = None):
-=======
 	def __init__(self, filter_dict: dict[str, Any] | None = None):
->>>>>>> a81f031d
 		"""
 		ContextFilter Constructor
 
@@ -292,11 +276,7 @@
 		"""
 		return context.get()
 
-<<<<<<< HEAD
-	def set_filter(self, filter_dict: Optional[Dict[str, Any]] = None) -> None:
-=======
 	def set_filter(self, filter_dict: dict[str, Any] | None = None) -> None:
->>>>>>> a81f031d
 		"""
 		Sets a new filter dictionary.
 
@@ -585,18 +565,6 @@
 
 
 def logging_config(  # pylint: disable=too-many-arguments,too-many-branches,too-many-locals,too-many-statements
-<<<<<<< HEAD
-	stderr_level: Optional[int] = None,
-	stderr_format: Optional[str] = None,
-	log_file: Optional[str] = None,
-	file_level: Optional[int] = None,
-	file_format: Optional[str] = None,
-	file_rotate_max_bytes: int = 0,
-	file_rotate_backup_count: int = 0,
-	remove_handlers: bool = False,
-	stderr_file: IO = sys.stderr,
-	logger_levels: Optional[dict] = None
-=======
 	*,
 	stderr_level: int | None = None,
 	stderr_format: str | None = None,
@@ -608,7 +576,6 @@
 	remove_handlers: bool = False,
 	stderr_file: IO | Console = sys.stderr,
 	logger_levels: dict | None = None
->>>>>>> a81f031d
 ) -> None:
 	"""
 	Initialize logging.
@@ -719,20 +686,12 @@
 
 
 def init_logging(
-<<<<<<< HEAD
-	stderr_level: Optional[int] = None,
-	stderr_format: Optional[str] = None,
-	log_file: Optional[str] = None,
-	file_level: Optional[int] = None,
-	file_format: Optional[str] = None,
-=======
 	*,
 	stderr_level: int | None = None,
 	stderr_format: str | None = None,
 	log_file: str | None = None,
 	file_level: int | None = None,
 	file_format: str | None = None
->>>>>>> a81f031d
 ) -> None:
 	logging_config(
 		stderr_level=stderr_level,
@@ -745,18 +704,11 @@
 
 
 def set_format(
-<<<<<<< HEAD
-	file_format: str = DEFAULT_FORMAT,
-	stderr_format: str = DEFAULT_COLORED_FORMAT,
-	datefmt: str = DATETIME_FORMAT,
-	log_colors: Optional[dict] = None,
-=======
 	*,
 	file_format: str = DEFAULT_FORMAT,
 	stderr_format: str = DEFAULT_COLORED_FORMAT,
 	datefmt: str = DATETIME_FORMAT,
 	log_colors: dict[str, str] | None = None
->>>>>>> a81f031d
 ) -> None:
 	"""
 	Assigns ContextSecretFormatter to all Handlers.
@@ -901,11 +853,7 @@
 	return [logging.root] + [lg for lg in logging.Logger.manager.loggerDict.values() if not isinstance(lg, PlaceHolder)]
 
 
-<<<<<<< HEAD
-def get_all_handlers(handler_type: Optional[type] = None, handler_name: Optional[str] = None) -> List[logging.Handler]:
-=======
 def get_all_handlers(handler_type: type | tuple[type, ...] | None = None, handler_name: str | None = None) -> list[logging.Handler]:
->>>>>>> a81f031d
 	"""
 	Gets list of all handlers.
 
@@ -936,11 +884,7 @@
 	return handlers
 
 
-<<<<<<< HEAD
-def remove_all_handlers(handler_type: Optional[type] = None, handler_name: Optional[str] = None) -> None:
-=======
 def remove_all_handlers(handler_type: type | None = None, handler_name: str | None = None) -> None:
->>>>>>> a81f031d
 	"""
 	Removes all handlers (of a certain type).
 
@@ -1007,11 +951,7 @@
 context_filter = ContextFilter()
 
 
-<<<<<<< HEAD
-def get_logger(name: Optional[str] = None) -> OPSILogger:
-=======
 def get_logger(name: str | None = None) -> OPSILogger:
->>>>>>> a81f031d
 	_logger = orig_getLogger(name)
 	add_context_filter_to_logger(_logger)
 	return _logger  # type: ignore[return-value]
