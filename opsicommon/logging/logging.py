--- conflicted
+++ resolved
@@ -969,13 +969,6 @@
 				log(traceback_log_level, _line)
 
 	warnings.showwarning = _log_warning  # type: ignore[assignment]
-<<<<<<< HEAD
-	# warn filter: https://docs.python.org/3/library/warnings.html#the-warnings-filter
-	# Warning 'The distutils package is deprecated and slated for removal in Python 3.12.
-	# Use setuptools or check PEP 632 for potential alternatives' in file 'PyInstaller/loader/pyimod03_importers.py'
-	warnings.filterwarnings("ignore", message="The distutils package is deprecated")
-=======
->>>>>>> 6fb3bdab
 
 
 init_warnings_capture()
