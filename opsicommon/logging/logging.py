--- conflicted
+++ resolved
@@ -692,11 +692,7 @@
 				if stderr_is_rich_console:
 					shandler = RichConsoleHandler(console=stderr_file)  # type: ignore[arg-type]
 				else:
-<<<<<<< HEAD
-					shandler = StreamHandler(stream=stderr_file)  # type: ignore[arg-type]
-=======
 					shandler = StreamHandler(stream=stderr_file)  # type: ignore[arg-type,type-var]
->>>>>>> 927d10d8
 				shandler.name = "opsi_stderr_handler"
 				logging.root.addHandler(shandler)
 		for hdlr in get_all_handlers((StreamHandler, RichConsoleHandler)):
