--- conflicted
+++ resolved
@@ -13,12 +13,8 @@
   script:
     - curl -o opsi-dev-tools.tar.gz "$OPSIDEVTOOLS_URL_DARWIN_X64"
     - tar -xvf opsi-dev-tools.tar.gz
-<<<<<<< HEAD
+    - poetry --version
     - poetry env use 3.13
-=======
-    - poetry --version
-    - poetry env use 3.11
->>>>>>> 4c933566
     - poetry cache clear --all --quiet uibpypi
     - poetry lock --no-update
     - poetry install
@@ -43,12 +39,8 @@
     - Invoke-WebRequest -UseBasicParsing -Uri "$OPSIDEVTOOLS_URL_WINDOWS_X86" -OutFile opsi-dev-tools.zip
     - Expand-Archive opsi-dev-tools.zip -DestinationPath .
     - .\opsi-dev-tool.exe --self-install
-<<<<<<< HEAD
     - $pythonPath = py -3.13 -c "import sys; print(sys.executable)"
-=======
-    - $pythonPath = py -3.11 -c "import sys; print(sys.executable)"
     - poetry --version
->>>>>>> 4c933566
     - poetry env use $pythonPath
     - poetry cache clear --all --quiet uibpypi
     - poetry lock --no-update
@@ -71,12 +63,8 @@
   script:
     - apt update
     - apt --yes install zstd  # need zstd for packaging tests
-<<<<<<< HEAD
     - poetry env use 3.13
-=======
     - poetry --version
-    - poetry env use 3.11
->>>>>>> 4c933566
     - poetry cache clear --all --quiet uibpypi
     - poetry lock --no-update
     - poetry install
@@ -107,11 +95,7 @@
     - apt-get update
     - apt-get --yes --allow-downgrades install libsqlite3-0=3.16.2-5+deb9u1
     - apt-get --yes install sqlite3
-<<<<<<< HEAD
     - poetry env use 3.13
-=======
-    - poetry env use 3.11
->>>>>>> 4c933566
     - poetry lock --no-update
     - poetry install
     - poetry run ruff check opsicommon tests
@@ -145,11 +129,7 @@
     - eval $(ssh-agent -s)
     - ssh-add <(echo "$BLOG_PUBLISH_PRIVATE_KEY")
   script:
-<<<<<<< HEAD
     - poetry env use 3.13
-=======
-    - poetry env use 3.11
->>>>>>> 4c933566
     - poetry lock --no-update
     - poetry install
     - poetry run poetry run opsi-dev-cli apidoc makehtml --output python-opsi-common
@@ -160,11 +140,7 @@
 uibpypi:
   stage: publish
   script:
-<<<<<<< HEAD
     - poetry env use 3.13
-=======
-    - poetry env use 3.11
->>>>>>> 4c933566
     - poetry lock --no-update
     - poetry install
     - opsi-dev-tool -l info --uib-pypi-publish
