--- conflicted
+++ resolved
@@ -311,19 +311,11 @@
 		read_threads[idx].join()
 		if write_threads[idx].err:
 			print(write_threads[idx].err)
-<<<<<<< HEAD
-			traceback.print_tb(write_threads[idx].err.__traceback__)  # type: ignore
-		assert not write_threads[idx].err
-		if write_threads[idx].err:
-			print(write_threads[idx].err)
-			traceback.print_tb(write_threads[idx].err.__traceback__)  # type: ignore
-=======
 			traceback.print_tb(write_threads[idx].err.__traceback__)  # type: ignore[union-attr]
 		assert not write_threads[idx].err
 		if write_threads[idx].err:
 			print(write_threads[idx].err)
 			traceback.print_tb(write_threads[idx].err.__traceback__)  # type: ignore[union-attr]
->>>>>>> c2497dba
 		assert not read_threads[idx].err
 
 	certs = service_client.read_ca_cert_file()
