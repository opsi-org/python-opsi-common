--- conflicted
+++ resolved
@@ -350,11 +350,7 @@
 						verify="accept_all",
 						connect_timeout=2,
 					) as client:
-<<<<<<< HEAD
-						with pytest.raises(OpsiConnectionError):
-=======
-						with pytest.raises(OpsiServiceConnectionError):  # pylint: disable=dotted-import-in-loop
->>>>>>> 63602654
+						with pytest.raises(OpsiServiceConnectionError):
 							# HTTPTestServer sends error 501 on CONNECT requests
 							client.connect()
 						request = json.loads(log_file.read_text(encoding="utf-8"))
@@ -375,11 +371,7 @@
 					verify="accept_all",
 					connect_timeout=2,
 				) as client:
-<<<<<<< HEAD
-					with pytest.raises(OpsiConnectionError):
-=======
-					with pytest.raises(OpsiServiceConnectionError):  # pylint: disable=dotted-import-in-loop
->>>>>>> 63602654
+					with pytest.raises(OpsiServiceConnectionError):
 						# HTTPTestServer sends error 501 on CONNECT requests
 						client.connect()
 					request = json.loads(log_file.read_text(encoding="utf-8"))
@@ -701,8 +693,8 @@
 
 def test_messagebus_reconnect_exception() -> None:
 	class MBListener(MessagebusListener):
-		exceptions = []  # pylint: disable=use-tuple-over-list
-		next_connect_wait = []  # pylint: disable=use-tuple-over-list
+		exceptions = []
+		next_connect_wait = []
 		established = 0
 
 		def connection_established(self, messagebus: Messagebus) -> None:
