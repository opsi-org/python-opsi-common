[build-system]
requires = [ "poetry>=0.12",]
build-backend = "poetry.masonry.api"

[tool.poetry]
name = "python-opsi-common"
<<<<<<< HEAD
version = "4.4.0.2"
=======
version = "4.3.18.2"
>>>>>>> 927d10d8
description = "The opsi python common library"
homepage = "https://www.opsi.org"
license = "AGPL-3.0"
maintainers = [ "uib GmbH <info@uib.de>",]
authors = [ "uib GmbH <info@uib.de>",]
[[tool.poetry.packages]]
include = "opsicommon"

[[tool.poetry.source]]
name = "uibpypi"
url = "http://pypi.uib.gmbh:8080/simple"
priority = "primary"

[[tool.poetry.source]]
name = "PyPI"
priority = "supplemental"

[tool.ruff]
line-length = 140

[tool.mypy]
disallow_untyped_calls = true
disallow_untyped_defs = true
disallow_incomplete_defs = true

[tool.poetry.dependencies]
python = ">=3.11,<3.14"
annotated-types = "^0.7"
cffi = "^1.17"
colorlog = ">=6.6"
cryptography = "^43.0"
distro = ">=1.6"
lz4 = ">=4.0"
msgpack = ">=1.0"
psutil = ">=5.8"
ptyprocess = "^0.7"
pycryptodome = ">=3.10"
pydantic = "^2.8"
pydantic-core = "^2.20"
pyzsync = ">=1.2"
requests = ">=2.26"
rich = ">=13.0"
tomlkit = "^0.13"
websocket-client = ">=1.4"
zstandard = ">=0.21"
<<<<<<< HEAD
[[tool.poetry.dependencies.msgspec]]
platform = "linux"
git = "https://github.com/edgarrmondragon/msgspec.git"
branch = "py313"

[[tool.poetry.dependencies.msgspec]]
platform = "darwin"
git = "https://github.com/edgarrmondragon/msgspec.git"
branch = "py313"
=======
pyzsync = ">=1.2"
tomlkit = "^0.12"
pydantic = "^2.5"
cryptography = "^42.0"
ptyprocess = "^0.7"
types-aiofiles = "^24.1.0.0"
aiofiles = "^24.1.0"
mailbits = "^0.2.1"
>>>>>>> 927d10d8

[tool.ruff.format]
indent-style = "tab"

[tool.poetry.dependencies.pywin32]
platform = "win32"
<<<<<<< HEAD
version = ">=306"
=======
version = ">=303,<304"
>>>>>>> 927d10d8

[tool.poetry.dependencies.pywinpty]
platform = "win32"
version = "^2.0"

[tool.poetry.dependencies.wmi]
platform = "win32"
version = ">=1.5"

[tool.poetry.group.dev.dependencies]
hypothesis = ">=6.32"
mypy = "1.10.0"
perflint = ">=0.7"
pproxy = "^2.7"
pytest = ">=7.0"
pytest-asyncio = "^0.24"
pytest-cov = ">=4.0"
pyupgrade = ">=3.0"
ruff = "^0.6"
types-psutil = "^6.0"
types-requests = ">=2.27"<|MERGE_RESOLUTION|>--- conflicted
+++ resolved
@@ -4,11 +4,7 @@
 
 [tool.poetry]
 name = "python-opsi-common"
-<<<<<<< HEAD
 version = "4.4.0.2"
-=======
-version = "4.3.18.2"
->>>>>>> 927d10d8
 description = "The opsi python common library"
 homepage = "https://www.opsi.org"
 license = "AGPL-3.0"
@@ -54,7 +50,6 @@
 tomlkit = "^0.13"
 websocket-client = ">=1.4"
 zstandard = ">=0.21"
-<<<<<<< HEAD
 [[tool.poetry.dependencies.msgspec]]
 platform = "linux"
 git = "https://github.com/edgarrmondragon/msgspec.git"
@@ -64,27 +59,13 @@
 platform = "darwin"
 git = "https://github.com/edgarrmondragon/msgspec.git"
 branch = "py313"
-=======
-pyzsync = ">=1.2"
-tomlkit = "^0.12"
-pydantic = "^2.5"
-cryptography = "^42.0"
-ptyprocess = "^0.7"
-types-aiofiles = "^24.1.0.0"
-aiofiles = "^24.1.0"
-mailbits = "^0.2.1"
->>>>>>> 927d10d8
 
 [tool.ruff.format]
 indent-style = "tab"
 
 [tool.poetry.dependencies.pywin32]
 platform = "win32"
-<<<<<<< HEAD
 version = ">=306"
-=======
-version = ">=303,<304"
->>>>>>> 927d10d8
 
 [tool.poetry.dependencies.pywinpty]
 platform = "win32"
