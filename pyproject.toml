[build-system]
requires = [ "poetry>=0.12",]
build-backend = "poetry.masonry.api"

[tool.poetry]
name = "python-opsi-common"
<<<<<<< HEAD
version = "4.3.1.2"
=======
version = "4.3.1.4"
>>>>>>> d5f9f41d
description = "The opsi python common library"
homepage = "https://www.opsi.org"
license = "AGPL-3.0"
maintainers = [ "uib GmbH <info@uib.de>",]
authors = [ "uib GmbH <info@uib.de>",]
[[tool.poetry.packages]]
include = "opsicommon"

[[tool.poetry.source]]
name = "uibpypi"
url = "http://pypi.uib.gmbh:8080/simple"
priority = "supplemental"

[[tool.poetry.source]]
name = "PyPI"
priority = "primary"

[tool.ruff]
line-length = 140
ignore = [ "F401", "E402",]

[tool.black]
line-length = 140
target-version = [ "py39", "py310",]
use-tabs = true

[tool.isort]
profile = "black"
indent = "\t"

[tool.mypy]
disallow_untyped_calls = true
disallow_untyped_defs = true
disallow_incomplete_defs = true

[tool.poetry.dependencies]
python = ">=3.11,<3.12"
colorlog = ">=6.6"
distro = ">=1.6"
lz4 = ">=4.0"
msgpack = ">=1.0"
msgspec = ">=0.15"
psutil = ">=5.8"
pycryptodome = ">=3.10"
pyopenssl = ">=23.0"
requests = ">=2.26"
rich = ">=13.0"
websocket-client = ">=1.4"
zstandard = ">=0.21"
pyzsync = ">=1.2"
tomlkit = "^0.11.8"
pydantic = "^2.5.1"

[tool.ruff.format]
indent-style = "tab"

[tool.poetry.dependencies.pywin32]
platform = "win32"
version = ">=303"

[tool.poetry.dependencies.wmi]
platform = "win32"
version = ">=1.5"

[tool.poetry.group.dev.dependencies]
hypothesis = ">=6.32"
isort = ">=5.10"
mypy = ">=1.0"
perflint = ">=0.7"
pylint = ">=2.7"
pytest = ">=7.0"
pytest-cov = ">=4.0"
pyupgrade = ">=3.0"
ruff = ">=0.0"
tan = ">=22.2"
types-orjson = ">=3.6"
types-requests = ">=2.27"
opsi-dev-tools = "^1.10.0"
pproxy = "^2.7.8"
types-psutil = "^5.9.5.15"<|MERGE_RESOLUTION|>--- conflicted
+++ resolved
@@ -4,11 +4,7 @@
 
 [tool.poetry]
 name = "python-opsi-common"
-<<<<<<< HEAD
-version = "4.3.1.2"
-=======
 version = "4.3.1.4"
->>>>>>> d5f9f41d
 description = "The opsi python common library"
 homepage = "https://www.opsi.org"
 license = "AGPL-3.0"
